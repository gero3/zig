/// List of all unwind records gathered from all objects and sorted
/// by allocated relative function address within the section.
records: std.ArrayListUnmanaged(Record.Ref) = .empty,

/// List of all personalities referenced by either unwind info entries
/// or __eh_frame entries.
personalities: [max_personalities]MachO.Ref = undefined,
personalities_count: u2 = 0,

/// List of common encodings sorted in descending order with the most common first.
common_encodings: [max_common_encodings]Encoding = undefined,
common_encodings_count: u7 = 0,

/// List of record indexes containing an LSDA pointer.
lsdas: std.ArrayListUnmanaged(u32) = .empty,
lsdas_lookup: std.ArrayListUnmanaged(u32) = .empty,

/// List of second level pages.
pages: std.ArrayListUnmanaged(Page) = .empty,

pub fn deinit(info: *UnwindInfo, allocator: Allocator) void {
    info.records.deinit(allocator);
    info.pages.deinit(allocator);
    info.lsdas.deinit(allocator);
    info.lsdas_lookup.deinit(allocator);
}

fn canFold(macho_file: *MachO, lhs_ref: Record.Ref, rhs_ref: Record.Ref) bool {
    const cpu_arch = macho_file.getTarget().cpu.arch;
    const lhs = lhs_ref.getUnwindRecord(macho_file);
    const rhs = rhs_ref.getUnwindRecord(macho_file);
    if (cpu_arch == .x86_64) {
        if (lhs.enc.getMode() == @intFromEnum(macho.UNWIND_X86_64_MODE.STACK_IND) or
            rhs.enc.getMode() == @intFromEnum(macho.UNWIND_X86_64_MODE.STACK_IND)) return false;
    }
    const lhs_per = lhs.personality orelse 0;
    const rhs_per = rhs.personality orelse 0;
    return lhs.enc.eql(rhs.enc) and
        lhs_per == rhs_per and
        lhs.fde == rhs.fde and
        lhs.getLsdaAtom(macho_file) == null and rhs.getLsdaAtom(macho_file) == null;
}

pub fn generate(info: *UnwindInfo, macho_file: *MachO) !void {
    const tracy = trace(@src());
    defer tracy.end();

    const gpa = macho_file.base.comp.gpa;

    log.debug("generating unwind info", .{});

    // Collect all unwind records
    for (macho_file.sections.items(.atoms)) |atoms| {
        for (atoms.items) |ref| {
            const atom = ref.getAtom(macho_file) orelse continue;
            if (!atom.isAlive()) continue;
            const recs = atom.getUnwindRecords(macho_file);
            const file = atom.getFile(macho_file);
            try info.records.ensureUnusedCapacity(gpa, recs.len);
            for (recs) |rec| {
                if (!file.object.getUnwindRecord(rec).alive) continue;
                info.records.appendAssumeCapacity(.{ .record = rec, .file = file.getIndex() });
            }
        }
    }

    // Encode records
    for (info.records.items) |ref| {
        const rec = ref.getUnwindRecord(macho_file);
        if (rec.getFde(macho_file)) |fde| {
            // The unwinder will look for the DWARF entry starting at the hint,
            // assuming the hint points to a valid CFI record start. If it
            // fails to find the record, it proceeds in a linear search through
            // the contiguous CFI records from the hint until the end of the
            // section. Ideally, in the case where the offset is too large to
            // be encoded, we would instead encode the largest possible offset
            // to a valid CFI record, but since we don't keep track of that,
            // just encode zero -- the start of the section is always the start
            // of a CFI record.
            const hint = std.math.cast(u24, fde.out_offset) orelse 0;
            rec.enc.setDwarfSectionOffset(hint);

            if (fde.getLsdaAtom(macho_file)) |lsda| {
                rec.lsda = lsda.atom_index;
                rec.lsda_offset = fde.lsda_offset;
                rec.enc.setHasLsda(true);
            }
            const cie = fde.getCie(macho_file);
            if (cie.getPersonality(macho_file)) |_| {
                const object = cie.getObject(macho_file);
                const sym_ref = object.getSymbolRef(cie.personality.?.index, macho_file);
                const personality_index = try info.getOrPutPersonalityFunction(sym_ref); // TODO handle error
                rec.enc.setPersonalityIndex(personality_index + 1);
            }
        } else if (rec.getPersonality(macho_file)) |_| {
            const object = rec.getObject(macho_file);
            const sym_ref = object.getSymbolRef(rec.personality.?, macho_file);
            const personality_index = try info.getOrPutPersonalityFunction(sym_ref); // TODO handle error
            rec.enc.setPersonalityIndex(personality_index + 1);
        }
    }

    // Sort by assigned relative address within each output section
    const sortFn = struct {
        fn sortFn(ctx: *MachO, lhs_ref: Record.Ref, rhs_ref: Record.Ref) bool {
            const lhs = lhs_ref.getUnwindRecord(ctx);
            const rhs = rhs_ref.getUnwindRecord(ctx);
            const lhsa = lhs.getAtom(ctx);
            const rhsa = rhs.getAtom(ctx);
            if (lhsa.out_n_sect == rhsa.out_n_sect) return lhs.getAtomAddress(ctx) < rhs.getAtomAddress(ctx);
            return lhsa.out_n_sect < rhsa.out_n_sect;
        }
    }.sortFn;
    mem.sort(Record.Ref, info.records.items, macho_file, sortFn);

    // Fold the records
    // Any adjacent two records that share encoding can be folded into one.
    {
        var i: usize = 0;
        var j: usize = 1;
        while (j < info.records.items.len) : (j += 1) {
            if (canFold(macho_file, info.records.items[i], info.records.items[j])) {
                const rec = info.records.items[i].getUnwindRecord(macho_file);
                rec.length += info.records.items[j].getUnwindRecord(macho_file).length + 1;
            } else {
                i += 1;
                info.records.items[i] = info.records.items[j];
            }
        }
        info.records.shrinkAndFree(gpa, i + 1);
    }

    for (info.records.items) |ref| {
        const rec = ref.getUnwindRecord(macho_file);
        const atom = rec.getAtom(macho_file);
        log.debug("@{x}-{x} : {s} : rec({d}) : object({d}) : {f}", .{
            rec.getAtomAddress(macho_file),
            rec.getAtomAddress(macho_file) + rec.length,
            atom.getName(macho_file),
            ref.record,
            ref.file,
            rec.enc,
        });
    }

    // Calculate common encodings
    {
        const CommonEncWithCount = struct {
            enc: Encoding,
            count: u32,

            fn greaterThan(ctx: void, lhs: @This(), rhs: @This()) bool {
                _ = ctx;
                return lhs.count > rhs.count;
            }
        };

        const Context = struct {
            pub fn hash(ctx: @This(), key: Encoding) u32 {
                _ = ctx;
                return key.enc;
            }

            pub fn eql(
                ctx: @This(),
                key1: Encoding,
                key2: Encoding,
                b_index: usize,
            ) bool {
                _ = ctx;
                _ = b_index;
                return key1.eql(key2);
            }
        };

        var common_encodings_counts = std.ArrayHashMap(
            Encoding,
            CommonEncWithCount,
            Context,
            false,
        ).init(gpa);
        defer common_encodings_counts.deinit();

        for (info.records.items) |ref| {
            const rec = ref.getUnwindRecord(macho_file);
            if (rec.enc.isDwarf(macho_file)) continue;
            const gop = try common_encodings_counts.getOrPut(rec.enc);
            if (!gop.found_existing) {
                gop.value_ptr.* = .{
                    .enc = rec.enc,
                    .count = 0,
                };
            }
            gop.value_ptr.count += 1;
        }

        const slice = common_encodings_counts.values();
        mem.sort(CommonEncWithCount, slice, {}, CommonEncWithCount.greaterThan);

        var i: u7 = 0;
        while (i < slice.len) : (i += 1) {
            if (i >= max_common_encodings) break;
            if (slice[i].count < 2) continue;
            info.appendCommonEncoding(slice[i].enc);
            log.debug("adding common encoding: {d} => {f}", .{ i, slice[i].enc });
        }
    }

    // Compute page allocations
    {
        var i: u32 = 0;
        while (i < info.records.items.len) {
            const rec = info.records.items[i].getUnwindRecord(macho_file);
            const range_start_max: u64 = rec.getAtomAddress(macho_file) + compressed_entry_func_offset_mask;
            var encoding_count: u9 = info.common_encodings_count;
            var space_left: u32 = second_level_page_words -
                @sizeOf(macho.unwind_info_compressed_second_level_page_header) / @sizeOf(u32);
            var page = Page{
                .kind = undefined,
                .start = i,
                .count = 0,
            };

            while (space_left >= 1 and i < info.records.items.len) {
                const next = info.records.items[i].getUnwindRecord(macho_file);
                const is_dwarf = next.enc.isDwarf(macho_file);

                if (next.getAtomAddress(macho_file) >= range_start_max) {
                    break;
                } else if (info.getCommonEncoding(next.enc) != null or
                    page.getPageEncoding(next.enc) != null and !is_dwarf)
                {
                    i += 1;
                    space_left -= 1;
                } else if (space_left >= 2 and encoding_count < max_compact_encodings) {
                    page.appendPageEncoding(next.enc);
                    i += 1;
                    space_left -= 2;
                    encoding_count += 1;
                } else {
                    break;
                }
            }

            page.count = @as(u16, @intCast(i - page.start));

            if (i < info.records.items.len and page.count < max_regular_second_level_entries) {
                page.kind = .regular;
                page.count = @as(u16, @intCast(@min(
                    max_regular_second_level_entries,
                    info.records.items.len - page.start,
                )));
                i = page.start + page.count;
            } else {
                page.kind = .compressed;
            }

            log.debug("{f}", .{page.fmt(info.*)});

            try info.pages.append(gpa, page);
        }
    }

    // Save records having an LSDA pointer
    log.debug("LSDA pointers:", .{});
    try info.lsdas_lookup.ensureTotalCapacityPrecise(gpa, info.records.items.len);
    for (info.records.items, 0..) |ref, i| {
        const rec = ref.getUnwindRecord(macho_file);
        info.lsdas_lookup.appendAssumeCapacity(@intCast(info.lsdas.items.len));
        if (rec.getLsdaAtom(macho_file)) |lsda| {
            log.debug("  @{x} => lsda({d})", .{ rec.getAtomAddress(macho_file), lsda.atom_index });
            try info.lsdas.append(gpa, @intCast(i));
        }
    }
}

pub fn calcSize(info: UnwindInfo) usize {
    const tracy = trace(@src());
    defer tracy.end();

    var total_size: usize = 0;
    total_size += @sizeOf(macho.unwind_info_section_header);
    total_size +=
        @as(usize, @intCast(info.common_encodings_count)) * @sizeOf(macho.compact_unwind_encoding_t);
    total_size += @as(usize, @intCast(info.personalities_count)) * @sizeOf(u32);
    total_size += (info.pages.items.len + 1) * @sizeOf(macho.unwind_info_section_header_index_entry);
    total_size += info.lsdas.items.len * @sizeOf(macho.unwind_info_section_header_lsda_index_entry);
    total_size += info.pages.items.len * second_level_page_bytes;
    return total_size;
}

pub fn write(info: UnwindInfo, macho_file: *MachO, bw: *Writer) Writer.Error!void {
    const seg = macho_file.getTextSegment();
    const header = macho_file.sections.items(.header)[macho_file.unwind_info_sect_index.?];

    const common_encodings_offset: u32 = @sizeOf(macho.unwind_info_section_header);
    const common_encodings_count: u32 = info.common_encodings_count;
    const personalities_offset: u32 = common_encodings_offset + common_encodings_count * @sizeOf(u32);
    const personalities_count: u32 = info.personalities_count;
    const indexes_offset: u32 = personalities_offset + personalities_count * @sizeOf(u32);
    const indexes_count: u32 = @as(u32, @intCast(info.pages.items.len + 1));

    try bw.writeStruct(macho.unwind_info_section_header{
        .commonEncodingsArraySectionOffset = common_encodings_offset,
        .commonEncodingsArrayCount = common_encodings_count,
        .personalityArraySectionOffset = personalities_offset,
        .personalityArrayCount = personalities_count,
        .indexSectionOffset = indexes_offset,
        .indexCount = indexes_count,
    });

    try bw.writeAll(mem.sliceAsBytes(info.common_encodings[0..info.common_encodings_count]));

    for (info.personalities[0..info.personalities_count]) |ref| {
        const sym = ref.getSymbol(macho_file).?;
        try bw.writeInt(u32, @intCast(sym.getGotAddress(macho_file) - seg.vmaddr), .little);
    }

    const pages_base_offset = @as(u32, @intCast(header.size - (info.pages.items.len * second_level_page_bytes)));
    const lsda_base_offset = @as(u32, @intCast(pages_base_offset -
        (info.lsdas.items.len * @sizeOf(macho.unwind_info_section_header_lsda_index_entry))));
    for (info.pages.items, 0..) |page, i| {
        assert(page.count > 0);
        const rec = info.records.items[page.start].getUnwindRecord(macho_file);
        try bw.writeStruct(macho.unwind_info_section_header_index_entry{
            .functionOffset = @as(u32, @intCast(rec.getAtomAddress(macho_file) - seg.vmaddr)),
            .secondLevelPagesSectionOffset = @as(u32, @intCast(pages_base_offset + i * second_level_page_bytes)),
            .lsdaIndexArraySectionOffset = lsda_base_offset +
                info.lsdas_lookup.items[page.start] * @sizeOf(macho.unwind_info_section_header_lsda_index_entry),
        });
    }

    const last_rec = info.records.items[info.records.items.len - 1].getUnwindRecord(macho_file);
    const sentinel_address = @as(u32, @intCast(last_rec.getAtomAddress(macho_file) + last_rec.length - seg.vmaddr));
    try bw.writeStruct(macho.unwind_info_section_header_index_entry{
        .functionOffset = sentinel_address,
        .secondLevelPagesSectionOffset = 0,
        .lsdaIndexArraySectionOffset = lsda_base_offset +
            @as(u32, @intCast(info.lsdas.items.len)) * @sizeOf(macho.unwind_info_section_header_lsda_index_entry),
    });

    for (info.lsdas.items) |index| {
        const rec = info.records.items[index].getUnwindRecord(macho_file);
        try bw.writeStruct(macho.unwind_info_section_header_lsda_index_entry{
            .functionOffset = @as(u32, @intCast(rec.getAtomAddress(macho_file) - seg.vmaddr)),
            .lsdaOffset = @as(u32, @intCast(rec.getLsdaAddress(macho_file) - seg.vmaddr)),
        });
    }

    for (info.pages.items) |page| {
        const start = bw.count;
        try page.write(info, macho_file, bw);
        const nwritten = bw.count - start;
        try bw.splatByteAll(0, math.cast(usize, second_level_page_bytes - nwritten) orelse return error.Overflow);
    }

    @memset(bw.unusedCapacitySlice(), 0);
}

fn getOrPutPersonalityFunction(info: *UnwindInfo, ref: MachO.Ref) error{TooManyPersonalities}!u2 {
    comptime var index: u2 = 0;
    inline while (index < max_personalities) : (index += 1) {
        if (info.personalities[index].eql(ref)) {
            return index;
        } else if (index == info.personalities_count) {
            info.personalities[index] = ref;
            info.personalities_count += 1;
            return index;
        }
    }
    return error.TooManyPersonalities;
}

fn appendCommonEncoding(info: *UnwindInfo, enc: Encoding) void {
    assert(info.common_encodings_count <= max_common_encodings);
    info.common_encodings[info.common_encodings_count] = enc;
    info.common_encodings_count += 1;
}

fn getCommonEncoding(info: UnwindInfo, enc: Encoding) ?u7 {
    comptime var index: u7 = 0;
    inline while (index < max_common_encodings) : (index += 1) {
        if (index >= info.common_encodings_count) return null;
        if (info.common_encodings[index].eql(enc)) {
            return index;
        }
    }
    return null;
}

pub const Encoding = extern struct {
    enc: macho.compact_unwind_encoding_t,

    pub fn getMode(enc: Encoding) u4 {
        comptime assert(macho.UNWIND_ARM64_MODE_MASK == macho.UNWIND_X86_64_MODE_MASK);
        const shift = comptime @ctz(macho.UNWIND_ARM64_MODE_MASK);
        return @as(u4, @truncate((enc.enc & macho.UNWIND_ARM64_MODE_MASK) >> shift));
    }

    pub fn isDwarf(enc: Encoding, macho_file: *MachO) bool {
        const mode = enc.getMode();
        return switch (macho_file.getTarget().cpu.arch) {
            .aarch64 => @as(macho.UNWIND_ARM64_MODE, @enumFromInt(mode)) == .DWARF,
            .x86_64 => @as(macho.UNWIND_X86_64_MODE, @enumFromInt(mode)) == .DWARF,
            else => unreachable,
        };
    }

    pub fn setMode(enc: *Encoding, mode: anytype) void {
        comptime assert(macho.UNWIND_ARM64_MODE_MASK == macho.UNWIND_X86_64_MODE_MASK);
        const shift = comptime @ctz(macho.UNWIND_ARM64_MODE_MASK);
        enc.enc |= @as(u32, @intCast(@intFromEnum(mode))) << shift;
    }

    pub fn hasLsda(enc: Encoding) bool {
        const shift = comptime @ctz(macho.UNWIND_HAS_LSDA);
        const has_lsda = @as(u1, @truncate((enc.enc & macho.UNWIND_HAS_LSDA) >> shift));
        return has_lsda == 1;
    }

    pub fn setHasLsda(enc: *Encoding, has_lsda: bool) void {
        const shift = comptime @ctz(macho.UNWIND_HAS_LSDA);
        const mask = @as(u32, @intCast(@intFromBool(has_lsda))) << shift;
        enc.enc |= mask;
    }

    pub fn getPersonalityIndex(enc: Encoding) u2 {
        const shift = comptime @ctz(macho.UNWIND_PERSONALITY_MASK);
        const index = @as(u2, @truncate((enc.enc & macho.UNWIND_PERSONALITY_MASK) >> shift));
        return index;
    }

    pub fn setPersonalityIndex(enc: *Encoding, index: u2) void {
        const shift = comptime @ctz(macho.UNWIND_PERSONALITY_MASK);
        const mask = @as(u32, @intCast(index)) << shift;
        enc.enc |= mask;
    }

    pub fn getDwarfSectionOffset(enc: Encoding) u24 {
        const offset = @as(u24, @truncate(enc.enc));
        return offset;
    }

    pub fn setDwarfSectionOffset(enc: *Encoding, offset: u24) void {
        enc.enc |= offset;
    }

    pub fn eql(enc: Encoding, other: Encoding) bool {
        return enc.enc == other.enc;
    }

<<<<<<< HEAD
    pub fn format(enc: Encoding, bw: *Writer, comptime unused_fmt_string: []const u8) Writer.Error!void {
        _ = unused_fmt_string;
        try bw.print("0x{x:0>8}", .{enc.enc});
=======
    pub fn format(enc: Encoding, w: *Writer) Writer.Error!void {
        try w.print("0x{x:0>8}", .{enc.enc});
>>>>>>> 43fba5ea
    }
};

pub const Record = struct {
    length: u32 = 0,
    enc: Encoding = .{ .enc = 0 },
    atom: Atom.Index = 0,
    atom_offset: u32 = 0,
    lsda: Atom.Index = 0,
    lsda_offset: u32 = 0,
    personality: ?Symbol.Index = null, // TODO make this zero-is-null
    fde: Fde.Index = 0, // TODO actually make FDE at 0 an invalid FDE
    file: File.Index = 0,
    alive: bool = true,

    pub fn getObject(rec: Record, macho_file: *MachO) *Object {
        return macho_file.getFile(rec.file).?.object;
    }

    pub fn getAtom(rec: Record, macho_file: *MachO) *Atom {
        return rec.getObject(macho_file).getAtom(rec.atom).?;
    }

    pub fn getLsdaAtom(rec: Record, macho_file: *MachO) ?*Atom {
        return rec.getObject(macho_file).getAtom(rec.lsda);
    }

    pub fn getPersonality(rec: Record, macho_file: *MachO) ?*Symbol {
        const personality = rec.personality orelse return null;
        const object = rec.getObject(macho_file);
        return object.getSymbolRef(personality, macho_file).getSymbol(macho_file);
    }

    pub fn getFde(rec: Record, macho_file: *MachO) ?Fde {
        if (!rec.enc.isDwarf(macho_file)) return null;
        return rec.getObject(macho_file).fdes.items[rec.fde];
    }

    pub fn getFdePtr(rec: Record, macho_file: *MachO) ?*Fde {
        if (!rec.enc.isDwarf(macho_file)) return null;
        return &rec.getObject(macho_file).fdes.items[rec.fde];
    }

    pub fn getAtomAddress(rec: Record, macho_file: *MachO) u64 {
        const atom = rec.getAtom(macho_file);
        return atom.getAddress(macho_file) + rec.atom_offset;
    }

    pub fn getLsdaAddress(rec: Record, macho_file: *MachO) u64 {
        const lsda = rec.getLsdaAtom(macho_file) orelse return 0;
        return lsda.getAddress(macho_file) + rec.lsda_offset;
    }

<<<<<<< HEAD
    pub fn format(rec: Record, bw: *Writer, comptime unused_fmt_string: []const u8) Writer.Error!void {
        _ = rec;
        _ = bw;
        _ = unused_fmt_string;
        @compileError("do not format UnwindInfo.Records directly");
    }

    pub fn fmt(rec: Record, macho_file: *MachO) std.fmt.Formatter(format2) {
=======
    pub fn fmt(rec: Record, macho_file: *MachO) std.fmt.Formatter(Format, Format.default) {
>>>>>>> 43fba5ea
        return .{ .data = .{
            .rec = rec,
            .macho_file = macho_file,
        } };
    }

    const Format = struct {
        rec: Record,
        macho_file: *MachO,

<<<<<<< HEAD
    fn format2(ctx: FormatContext, bw: *Writer, comptime unused_fmt_string: []const u8) Writer.Error!void {
        _ = unused_fmt_string;
        const rec = ctx.rec;
        const macho_file = ctx.macho_file;
        try bw.print("{x} : len({x})", .{
            rec.enc.enc, rec.length,
        });
        if (rec.enc.isDwarf(macho_file)) try bw.print(" : fde({d})", .{rec.fde});
        try bw.print(" : {s}", .{rec.getAtom(macho_file).getName(macho_file)});
        if (!rec.alive) try bw.writeAll(" : [*]");
    }
=======
        fn default(f: Format, w: *Writer) Writer.Error!void {
            const rec = f.rec;
            const macho_file = f.macho_file;
            try w.print("{x} : len({x})", .{
                rec.enc.enc, rec.length,
            });
            if (rec.enc.isDwarf(macho_file)) try w.print(" : fde({d})", .{rec.fde});
            try w.print(" : {s}", .{rec.getAtom(macho_file).getName(macho_file)});
            if (!rec.alive) try w.writeAll(" : [*]");
        }
    };
>>>>>>> 43fba5ea

    pub const Index = u32;

    const Ref = struct {
        record: Index,
        file: File.Index,

        pub fn getUnwindRecord(ref: Ref, macho_file: *MachO) *Record {
            return macho_file.getFile(ref.file).?.object.getUnwindRecord(ref.record);
        }
    };
};

const max_personalities = 3;
const max_common_encodings = 127;
const max_compact_encodings = 256;

const second_level_page_bytes = 0x1000;
const second_level_page_words = second_level_page_bytes / @sizeOf(u32);

const max_regular_second_level_entries =
    (second_level_page_bytes - @sizeOf(macho.unwind_info_regular_second_level_page_header)) /
    @sizeOf(macho.unwind_info_regular_second_level_entry);

const max_compressed_second_level_entries =
    (second_level_page_bytes - @sizeOf(macho.unwind_info_compressed_second_level_page_header)) /
    @sizeOf(u32);

const compressed_entry_func_offset_mask = ~@as(u24, 0);

const Page = struct {
    kind: enum { regular, compressed },
    start: u32,
    count: u16,
    page_encodings: [max_compact_encodings]Encoding = undefined,
    page_encodings_count: u9 = 0,

    fn appendPageEncoding(page: *Page, enc: Encoding) void {
        assert(page.page_encodings_count <= max_compact_encodings);
        page.page_encodings[page.page_encodings_count] = enc;
        page.page_encodings_count += 1;
    }

    fn getPageEncoding(page: Page, enc: Encoding) ?u8 {
        comptime var index: u9 = 0;
        inline while (index < max_compact_encodings) : (index += 1) {
            if (index >= page.page_encodings_count) return null;
            if (page.page_encodings[index].eql(enc)) {
                return @as(u8, @intCast(index));
            }
        }
        return null;
    }

<<<<<<< HEAD
    fn format(page: *const Page, bw: *Writer, comptime unused_format_string: []const u8) Writer.Error!void {
        _ = page;
        _ = bw;
        _ = unused_format_string;
        @compileError("do not format Page directly; use page.fmt()");
    }

    const FormatPageContext = struct {
=======
    const Format = struct {
>>>>>>> 43fba5ea
        page: Page,
        info: UnwindInfo,

<<<<<<< HEAD
    fn format2(ctx: FormatPageContext, bw: *Writer, comptime unused_format_string: []const u8) Writer.Error!void {
        _ = unused_format_string;
        try bw.writeAll("Page:\n");
        try bw.print("  kind: {s}\n", .{@tagName(ctx.page.kind)});
        try bw.print("  entries: {d} - {d}\n", .{
            ctx.page.start,
            ctx.page.start + ctx.page.count,
        });
        try bw.print("  encodings (count = {d})\n", .{ctx.page.page_encodings_count});
        for (ctx.page.page_encodings[0..ctx.page.page_encodings_count], 0..) |enc, i| {
            try bw.print("    {d}: {f}\n", .{ ctx.info.common_encodings_count + i, enc });
=======
        fn default(f: Format, w: *Writer) Writer.Error!void {
            try w.writeAll("Page:\n");
            try w.print("  kind: {s}\n", .{@tagName(f.page.kind)});
            try w.print("  entries: {d} - {d}\n", .{
                f.page.start,
                f.page.start + f.page.count,
            });
            try w.print("  encodings (count = {d})\n", .{f.page.page_encodings_count});
            for (f.page.page_encodings[0..f.page.page_encodings_count], 0..) |enc, i| {
                try w.print("    {d}: {f}\n", .{ f.info.common_encodings_count + i, enc });
            }
>>>>>>> 43fba5ea
        }
    };

    fn fmt(page: Page, info: UnwindInfo) std.fmt.Formatter(Format, Format.default) {
        return .{ .data = .{
            .page = page,
            .info = info,
        } };
    }

    fn write(page: Page, info: UnwindInfo, macho_file: *MachO, writer: anytype) !void {
        const seg = macho_file.getTextSegment();

        switch (page.kind) {
            .regular => {
                try writer.writeStruct(macho.unwind_info_regular_second_level_page_header{
                    .entryPageOffset = @sizeOf(macho.unwind_info_regular_second_level_page_header),
                    .entryCount = page.count,
                });

                for (info.records.items[page.start..][0..page.count]) |ref| {
                    const rec = ref.getUnwindRecord(macho_file);
                    try writer.writeStruct(macho.unwind_info_regular_second_level_entry{
                        .functionOffset = @as(u32, @intCast(rec.getAtomAddress(macho_file) - seg.vmaddr)),
                        .encoding = rec.enc.enc,
                    });
                }
            },
            .compressed => {
                const entry_offset = @sizeOf(macho.unwind_info_compressed_second_level_page_header) +
                    @as(u16, @intCast(page.page_encodings_count)) * @sizeOf(u32);
                try writer.writeStruct(macho.unwind_info_compressed_second_level_page_header{
                    .entryPageOffset = entry_offset,
                    .entryCount = page.count,
                    .encodingsPageOffset = @sizeOf(macho.unwind_info_compressed_second_level_page_header),
                    .encodingsCount = page.page_encodings_count,
                });

                for (page.page_encodings[0..page.page_encodings_count]) |enc| {
                    try writer.writeInt(u32, enc.enc, .little);
                }

                assert(page.count > 0);
                const first_rec = info.records.items[page.start].getUnwindRecord(macho_file);
                for (info.records.items[page.start..][0..page.count]) |ref| {
                    const rec = ref.getUnwindRecord(macho_file);
                    const enc_index = blk: {
                        if (info.getCommonEncoding(rec.enc)) |id| break :blk id;
                        const ncommon = info.common_encodings_count;
                        break :blk ncommon + page.getPageEncoding(rec.enc).?;
                    };
                    const compressed = macho.UnwindInfoCompressedEntry{
                        .funcOffset = @as(u24, @intCast(rec.getAtomAddress(macho_file) - first_rec.getAtomAddress(macho_file))),
                        .encodingIndex = @as(u8, @intCast(enc_index)),
                    };
                    try writer.writeStruct(compressed);
                }
            },
        }
    }
};

const std = @import("std");
const assert = std.debug.assert;
const eh_frame = @import("eh_frame.zig");
const fs = std.fs;
const leb = std.leb;
const log = std.log.scoped(.link);
const macho = std.macho;
const math = std.math;
const mem = std.mem;
const trace = @import("../../tracy.zig").trace;
const Writer = std.io.Writer;

const Allocator = mem.Allocator;
const Atom = @import("Atom.zig");
const Fde = eh_frame.Fde;
const File = @import("file.zig").File;
const MachO = @import("../MachO.zig");
const Object = @import("Object.zig");
const Symbol = @import("Symbol.zig");
const UnwindInfo = @This();<|MERGE_RESOLUTION|>--- conflicted
+++ resolved
@@ -449,14 +449,8 @@
         return enc.enc == other.enc;
     }
 
-<<<<<<< HEAD
-    pub fn format(enc: Encoding, bw: *Writer, comptime unused_fmt_string: []const u8) Writer.Error!void {
-        _ = unused_fmt_string;
-        try bw.print("0x{x:0>8}", .{enc.enc});
-=======
     pub fn format(enc: Encoding, w: *Writer) Writer.Error!void {
         try w.print("0x{x:0>8}", .{enc.enc});
->>>>>>> 43fba5ea
     }
 };
 
@@ -510,18 +504,7 @@
         return lsda.getAddress(macho_file) + rec.lsda_offset;
     }
 
-<<<<<<< HEAD
-    pub fn format(rec: Record, bw: *Writer, comptime unused_fmt_string: []const u8) Writer.Error!void {
-        _ = rec;
-        _ = bw;
-        _ = unused_fmt_string;
-        @compileError("do not format UnwindInfo.Records directly");
-    }
-
-    pub fn fmt(rec: Record, macho_file: *MachO) std.fmt.Formatter(format2) {
-=======
     pub fn fmt(rec: Record, macho_file: *MachO) std.fmt.Formatter(Format, Format.default) {
->>>>>>> 43fba5ea
         return .{ .data = .{
             .rec = rec,
             .macho_file = macho_file,
@@ -532,19 +515,6 @@
         rec: Record,
         macho_file: *MachO,
 
-<<<<<<< HEAD
-    fn format2(ctx: FormatContext, bw: *Writer, comptime unused_fmt_string: []const u8) Writer.Error!void {
-        _ = unused_fmt_string;
-        const rec = ctx.rec;
-        const macho_file = ctx.macho_file;
-        try bw.print("{x} : len({x})", .{
-            rec.enc.enc, rec.length,
-        });
-        if (rec.enc.isDwarf(macho_file)) try bw.print(" : fde({d})", .{rec.fde});
-        try bw.print(" : {s}", .{rec.getAtom(macho_file).getName(macho_file)});
-        if (!rec.alive) try bw.writeAll(" : [*]");
-    }
-=======
         fn default(f: Format, w: *Writer) Writer.Error!void {
             const rec = f.rec;
             const macho_file = f.macho_file;
@@ -556,7 +526,6 @@
             if (!rec.alive) try w.writeAll(" : [*]");
         }
     };
->>>>>>> 43fba5ea
 
     pub const Index = u32;
 
@@ -611,34 +580,10 @@
         return null;
     }
 
-<<<<<<< HEAD
-    fn format(page: *const Page, bw: *Writer, comptime unused_format_string: []const u8) Writer.Error!void {
-        _ = page;
-        _ = bw;
-        _ = unused_format_string;
-        @compileError("do not format Page directly; use page.fmt()");
-    }
-
-    const FormatPageContext = struct {
-=======
     const Format = struct {
->>>>>>> 43fba5ea
         page: Page,
         info: UnwindInfo,
 
-<<<<<<< HEAD
-    fn format2(ctx: FormatPageContext, bw: *Writer, comptime unused_format_string: []const u8) Writer.Error!void {
-        _ = unused_format_string;
-        try bw.writeAll("Page:\n");
-        try bw.print("  kind: {s}\n", .{@tagName(ctx.page.kind)});
-        try bw.print("  entries: {d} - {d}\n", .{
-            ctx.page.start,
-            ctx.page.start + ctx.page.count,
-        });
-        try bw.print("  encodings (count = {d})\n", .{ctx.page.page_encodings_count});
-        for (ctx.page.page_encodings[0..ctx.page.page_encodings_count], 0..) |enc, i| {
-            try bw.print("    {d}: {f}\n", .{ ctx.info.common_encodings_count + i, enc });
-=======
         fn default(f: Format, w: *Writer) Writer.Error!void {
             try w.writeAll("Page:\n");
             try w.print("  kind: {s}\n", .{@tagName(f.page.kind)});
@@ -650,7 +595,6 @@
             for (f.page.page_encodings[0..f.page.page_encodings_count], 0..) |enc, i| {
                 try w.print("    {d}: {f}\n", .{ f.info.common_encodings_count + i, enc });
             }
->>>>>>> 43fba5ea
         }
     };
 
