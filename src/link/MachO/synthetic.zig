pub const GotSection = struct {
    symbols: std.ArrayListUnmanaged(MachO.Ref) = .empty,

    pub const Index = u32;

    pub fn deinit(got: *GotSection, allocator: Allocator) void {
        got.symbols.deinit(allocator);
    }

    pub fn addSymbol(got: *GotSection, ref: MachO.Ref, macho_file: *MachO) !void {
        const gpa = macho_file.base.comp.gpa;
        const index = @as(Index, @intCast(got.symbols.items.len));
        const entry = try got.symbols.addOne(gpa);
        entry.* = ref;
        const symbol = ref.getSymbol(macho_file).?;
        symbol.setSectionFlags(.{ .has_got = true });
        symbol.addExtra(.{ .got = index }, macho_file);
    }

    pub fn getAddress(got: GotSection, index: Index, macho_file: *MachO) u64 {
        assert(index < got.symbols.items.len);
        const header = macho_file.sections.items(.header)[macho_file.got_sect_index.?];
        return header.addr + index * @sizeOf(u64);
    }

    pub fn size(got: GotSection) usize {
        return got.symbols.items.len * @sizeOf(u64);
    }

    pub fn write(got: GotSection, macho_file: *MachO, bw: *Writer) !void {
        const tracy = trace(@src());
        defer tracy.end();
        for (got.symbols.items) |ref| {
            const sym = ref.getSymbol(macho_file).?;
            const value = if (sym.flags.import) @as(u64, 0) else sym.getAddress(.{}, macho_file);
            try bw.writeInt(u64, value, .little);
        }
    }

    const Format = struct {
        got: GotSection,
        macho_file: *MachO,

        pub fn print(f: Format, w: *Writer) Writer.Error!void {
            for (f.got.symbols.items, 0..) |ref, i| {
                const symbol = ref.getSymbol(f.macho_file).?;
                try w.print("  {d}@0x{x} => {f}@0x{x} ({s})\n", .{
                    i,
                    symbol.getGotAddress(f.macho_file),
                    ref,
                    symbol.getAddress(.{}, f.macho_file),
                    symbol.getName(f.macho_file),
                });
            }
        }
    };

    pub fn fmt(got: GotSection, macho_file: *MachO) std.fmt.Formatter(Format, Format.print) {
        return .{ .data = .{ .got = got, .macho_file = macho_file } };
    }
<<<<<<< HEAD

    pub fn format2(
        ctx: FormatCtx,
        bw: *Writer,
        comptime unused_fmt_string: []const u8,
    ) !void {
        _ = unused_fmt_string;
        for (ctx.got.symbols.items, 0..) |ref, i| {
            const symbol = ref.getSymbol(ctx.macho_file).?;
            try bw.print("  {d}@0x{x} => {f}@0x{x} ({s})\n", .{
                i,
                symbol.getGotAddress(ctx.macho_file),
                ref,
                symbol.getAddress(.{}, ctx.macho_file),
                symbol.getName(ctx.macho_file),
            });
        }
    }
=======
>>>>>>> 43fba5ea
};

pub const StubsSection = struct {
    symbols: std.ArrayListUnmanaged(MachO.Ref) = .empty,

    pub const Index = u32;

    pub fn deinit(stubs: *StubsSection, allocator: Allocator) void {
        stubs.symbols.deinit(allocator);
    }

    pub fn addSymbol(stubs: *StubsSection, ref: MachO.Ref, macho_file: *MachO) !void {
        const gpa = macho_file.base.comp.gpa;
        const index = @as(Index, @intCast(stubs.symbols.items.len));
        const entry = try stubs.symbols.addOne(gpa);
        entry.* = ref;
        const symbol = ref.getSymbol(macho_file).?;
        symbol.addExtra(.{ .stubs = index }, macho_file);
    }

    pub fn getAddress(stubs: StubsSection, index: Index, macho_file: *MachO) u64 {
        assert(index < stubs.symbols.items.len);
        const header = macho_file.sections.items(.header)[macho_file.stubs_sect_index.?];
        return header.addr + index * header.reserved2;
    }

    pub fn size(stubs: StubsSection, macho_file: *MachO) usize {
        const header = macho_file.sections.items(.header)[macho_file.stubs_sect_index.?];
        return stubs.symbols.items.len * header.reserved2;
    }

    pub fn write(stubs: StubsSection, macho_file: *MachO, bw: *Writer) !void {
        const tracy = trace(@src());
        defer tracy.end();
        const cpu_arch = macho_file.getTarget().cpu.arch;
        const laptr_sect = macho_file.sections.items(.header)[macho_file.la_symbol_ptr_sect_index.?];

        for (stubs.symbols.items, 0..) |ref, idx| {
            const sym = ref.getSymbol(macho_file).?;
            const source = sym.getAddress(.{ .stubs = true }, macho_file);
            const target = laptr_sect.addr + idx * @sizeOf(u64);
            switch (cpu_arch) {
                .x86_64 => {
                    try bw.writeAll(&.{ 0xff, 0x25 });
                    try bw.writeInt(i32, @intCast(target - source - 2 - 4), .little);
                },
                .aarch64 => {
                    // TODO relax if possible
                    const pages = try aarch64.calcNumberOfPages(@intCast(source), @intCast(target));
                    try bw.writeInt(u32, aarch64.Instruction.adrp(.x16, pages).toU32(), .little);
                    const off = try math.divExact(u12, @truncate(target), 8);
                    try bw.writeInt(
                        u32,
                        aarch64.Instruction.ldr(.x16, .x16, aarch64.Instruction.LoadStoreOffset.imm(off)).toU32(),
                        .little,
                    );
                    try bw.writeInt(u32, aarch64.Instruction.br(.x16).toU32(), .little);
                },
                else => unreachable,
            }
        }
    }

    pub fn fmt(stubs: StubsSection, macho_file: *MachO) std.fmt.Formatter(Format, Format.print) {
        return .{ .data = .{ .stubs = stubs, .macho_file = macho_file } };
    }

<<<<<<< HEAD
    pub fn format2(
        ctx: FormatCtx,
        bw: *Writer,
        comptime unused_fmt_string: []const u8,
    ) !void {
        _ = unused_fmt_string;
        for (ctx.stubs.symbols.items, 0..) |ref, i| {
            const symbol = ref.getSymbol(ctx.macho_file).?;
            try bw.print("  {d}@0x{x} => {f}@0x{x} ({s})\n", .{
                i,
                symbol.getStubsAddress(ctx.macho_file),
                ref,
                symbol.getAddress(.{}, ctx.macho_file),
                symbol.getName(ctx.macho_file),
            });
=======
    const Format = struct {
        stubs: StubsSection,
        macho_file: *MachO,

        pub fn print(f: Format, w: *Writer) Writer.Error!void {
            for (f.stubs.symbols.items, 0..) |ref, i| {
                const symbol = ref.getSymbol(f.macho_file).?;
                try w.print("  {d}@0x{x} => {f}@0x{x} ({s})\n", .{
                    i,
                    symbol.getStubsAddress(f.macho_file),
                    ref,
                    symbol.getAddress(.{}, f.macho_file),
                    symbol.getName(f.macho_file),
                });
            }
>>>>>>> 43fba5ea
        }
    };
};

pub const StubsHelperSection = struct {
    pub inline fn preambleSize(cpu_arch: std.Target.Cpu.Arch) usize {
        return switch (cpu_arch) {
            .x86_64 => 16,
            .aarch64 => 6 * @sizeOf(u32),
            else => 0,
        };
    }

    pub inline fn entrySize(cpu_arch: std.Target.Cpu.Arch) usize {
        return switch (cpu_arch) {
            .x86_64 => 10,
            .aarch64 => 3 * @sizeOf(u32),
            else => 0,
        };
    }

    pub fn size(stubs_helper: StubsHelperSection, macho_file: *MachO) usize {
        const tracy = trace(@src());
        defer tracy.end();
        _ = stubs_helper;
        const cpu_arch = macho_file.getTarget().cpu.arch;
        var s: usize = preambleSize(cpu_arch);
        for (macho_file.stubs.symbols.items) |ref| {
            const sym = ref.getSymbol(macho_file).?;
            if (sym.flags.weak) continue;
            s += entrySize(cpu_arch);
        }
        return s;
    }

    pub fn write(stubs_helper: StubsHelperSection, macho_file: *MachO, bw: *Writer) !void {
        const tracy = trace(@src());
        defer tracy.end();

        try stubs_helper.writePreamble(macho_file, bw);

        const cpu_arch = macho_file.getTarget().cpu.arch;
        const sect = macho_file.sections.items(.header)[macho_file.stubs_helper_sect_index.?];
        const preamble_size = preambleSize(cpu_arch);
        const entry_size = entrySize(cpu_arch);

        var idx: usize = 0;
        for (macho_file.stubs.symbols.items) |ref| {
            const sym = ref.getSymbol(macho_file).?;
            if (sym.flags.weak) continue;
            const offset = macho_file.lazy_bind_section.offsets.items[idx];
            const source: i64 = @intCast(sect.addr + preamble_size + entry_size * idx);
            const target: i64 = @intCast(sect.addr);
            switch (cpu_arch) {
                .x86_64 => {
                    try bw.writeByte(0x68);
                    try bw.writeInt(u32, offset, .little);
                    try bw.writeByte(0xe9);
                    try bw.writeInt(i32, @intCast(target - source - 6 - 4), .little);
                },
                .aarch64 => {
                    const literal = blk: {
                        const div_res = try std.math.divExact(u64, entry_size - @sizeOf(u32), 4);
                        break :blk std.math.cast(u18, div_res) orelse return error.Overflow;
                    };
                    try bw.writeInt(u32, aarch64.Instruction.ldrLiteral(
                        .w16,
                        literal,
                    ).toU32(), .little);
                    const disp = math.cast(i28, @as(i64, @intCast(target)) - @as(i64, @intCast(source + 4))) orelse
                        return error.Overflow;
                    try bw.writeInt(u32, aarch64.Instruction.b(disp).toU32(), .little);
                    try bw.writeAll(&.{ 0x0, 0x0, 0x0, 0x0 });
                },
                else => unreachable,
            }
            idx += 1;
        }
    }

    fn writePreamble(stubs_helper: StubsHelperSection, macho_file: *MachO, bw: *Writer) !void {
        _ = stubs_helper;
        const obj = macho_file.getInternalObject().?;
        const cpu_arch = macho_file.getTarget().cpu.arch;
        const sect = macho_file.sections.items(.header)[macho_file.stubs_helper_sect_index.?];
        const dyld_private_addr = target: {
            const sym = obj.getDyldPrivateRef(macho_file).?.getSymbol(macho_file).?;
            break :target sym.getAddress(.{}, macho_file);
        };
        const dyld_stub_binder_addr = target: {
            const sym = obj.getDyldStubBinderRef(macho_file).?.getSymbol(macho_file).?;
            break :target sym.getGotAddress(macho_file);
        };
        switch (cpu_arch) {
            .x86_64 => {
                try bw.writeAll(&.{ 0x4c, 0x8d, 0x1d });
                try bw.writeInt(i32, @intCast(dyld_private_addr - sect.addr - 3 - 4), .little);
                try bw.writeAll(&.{ 0x41, 0x53, 0xff, 0x25 });
                try bw.writeInt(i32, @intCast(dyld_stub_binder_addr - sect.addr - 11 - 4), .little);
                try bw.writeByte(0x90);
            },
            .aarch64 => {
                {
                    // TODO relax if possible
                    const pages = try aarch64.calcNumberOfPages(@intCast(sect.addr), @intCast(dyld_private_addr));
                    try bw.writeInt(u32, aarch64.Instruction.adrp(.x17, pages).toU32(), .little);
                    const off: u12 = @truncate(dyld_private_addr);
                    try bw.writeInt(u32, aarch64.Instruction.add(.x17, .x17, off, false).toU32(), .little);
                }
                try bw.writeInt(u32, aarch64.Instruction.stp(
                    .x16,
                    .x17,
                    aarch64.Register.sp,
                    aarch64.Instruction.LoadStorePairOffset.pre_index(-16),
                ).toU32(), .little);
                {
                    // TODO relax if possible
                    const pages = try aarch64.calcNumberOfPages(@intCast(sect.addr + 12), @intCast(dyld_stub_binder_addr));
                    try bw.writeInt(u32, aarch64.Instruction.adrp(.x16, pages).toU32(), .little);
                    const off = try math.divExact(u12, @truncate(dyld_stub_binder_addr), 8);
                    try bw.writeInt(u32, aarch64.Instruction.ldr(
                        .x16,
                        .x16,
                        aarch64.Instruction.LoadStoreOffset.imm(off),
                    ).toU32(), .little);
                }
                try bw.writeInt(u32, aarch64.Instruction.br(.x16).toU32(), .little);
            },
            else => unreachable,
        }
    }
};

pub const LaSymbolPtrSection = struct {
    pub fn size(laptr: LaSymbolPtrSection, macho_file: *MachO) usize {
        _ = laptr;
        return macho_file.stubs.symbols.items.len * @sizeOf(u64);
    }

    pub fn write(laptr: LaSymbolPtrSection, macho_file: *MachO, bw: *Writer) !void {
        const tracy = trace(@src());
        defer tracy.end();
        _ = laptr;
        const cpu_arch = macho_file.getTarget().cpu.arch;
        const sect = macho_file.sections.items(.header)[macho_file.stubs_helper_sect_index.?];
        var stub_helper_idx: u32 = 0;
        for (macho_file.stubs.symbols.items) |ref| {
            const sym = ref.getSymbol(macho_file).?;
            if (sym.flags.weak) {
                const value = sym.getAddress(.{ .stubs = false }, macho_file);
                try bw.writeInt(u64, @intCast(value), .little);
            } else {
                const value = sect.addr + StubsHelperSection.preambleSize(cpu_arch) +
                    StubsHelperSection.entrySize(cpu_arch) * stub_helper_idx;
                stub_helper_idx += 1;
                try bw.writeInt(u64, @intCast(value), .little);
            }
        }
    }
};

pub const TlvPtrSection = struct {
    symbols: std.ArrayListUnmanaged(MachO.Ref) = .empty,

    pub const Index = u32;

    pub fn deinit(tlv: *TlvPtrSection, allocator: Allocator) void {
        tlv.symbols.deinit(allocator);
    }

    pub fn addSymbol(tlv: *TlvPtrSection, ref: MachO.Ref, macho_file: *MachO) !void {
        const gpa = macho_file.base.comp.gpa;
        const index = @as(Index, @intCast(tlv.symbols.items.len));
        const entry = try tlv.symbols.addOne(gpa);
        entry.* = ref;
        const symbol = ref.getSymbol(macho_file).?;
        symbol.addExtra(.{ .tlv_ptr = index }, macho_file);
    }

    pub fn getAddress(tlv: TlvPtrSection, index: Index, macho_file: *MachO) u64 {
        assert(index < tlv.symbols.items.len);
        const header = macho_file.sections.items(.header)[macho_file.tlv_ptr_sect_index.?];
        return header.addr + index * @sizeOf(u64);
    }

    pub fn size(tlv: TlvPtrSection) usize {
        return tlv.symbols.items.len * @sizeOf(u64);
    }

    pub fn write(tlv: TlvPtrSection, macho_file: *MachO, bw: *Writer) !void {
        const tracy = trace(@src());
        defer tracy.end();

        for (tlv.symbols.items) |ref| {
            const sym = ref.getSymbol(macho_file).?;
            if (sym.flags.import) {
                try bw.writeInt(u64, 0, .little);
            } else {
                try bw.writeInt(u64, sym.getAddress(.{}, macho_file), .little);
            }
        }
    }

    pub fn fmt(tlv: TlvPtrSection, macho_file: *MachO) std.fmt.Formatter(Format, Format.print) {
        return .{ .data = .{ .tlv = tlv, .macho_file = macho_file } };
    }

<<<<<<< HEAD
    pub fn format2(
        ctx: FormatCtx,
        bw: *Writer,
        comptime unused_fmt_string: []const u8,
    ) !void {
        _ = unused_fmt_string;
        for (ctx.tlv.symbols.items, 0..) |ref, i| {
            const symbol = ref.getSymbol(ctx.macho_file).?;
            try bw.print("  {d}@0x{x} => {f}@0x{x} ({s})\n", .{
                i,
                symbol.getTlvPtrAddress(ctx.macho_file),
                ref,
                symbol.getAddress(.{}, ctx.macho_file),
                symbol.getName(ctx.macho_file),
            });
=======
    const Format = struct {
        tlv: TlvPtrSection,
        macho_file: *MachO,

        pub fn print(f: Format, w: *Writer) Writer.Error!void {
            for (f.tlv.symbols.items, 0..) |ref, i| {
                const symbol = ref.getSymbol(f.macho_file).?;
                try w.print("  {d}@0x{x} => {f}@0x{x} ({s})\n", .{
                    i,
                    symbol.getTlvPtrAddress(f.macho_file),
                    ref,
                    symbol.getAddress(.{}, f.macho_file),
                    symbol.getName(f.macho_file),
                });
            }
>>>>>>> 43fba5ea
        }
    };
};

pub const ObjcStubsSection = struct {
    symbols: std.ArrayListUnmanaged(MachO.Ref) = .empty,

    pub fn deinit(objc: *ObjcStubsSection, allocator: Allocator) void {
        objc.symbols.deinit(allocator);
    }

    pub fn entrySize(cpu_arch: std.Target.Cpu.Arch) u8 {
        return switch (cpu_arch) {
            .x86_64 => 13,
            .aarch64 => 8 * @sizeOf(u32),
            else => unreachable,
        };
    }

    pub fn addSymbol(objc: *ObjcStubsSection, ref: MachO.Ref, macho_file: *MachO) !void {
        const gpa = macho_file.base.comp.gpa;
        const index = @as(Index, @intCast(objc.symbols.items.len));
        const entry = try objc.symbols.addOne(gpa);
        entry.* = ref;
        const symbol = ref.getSymbol(macho_file).?;
        symbol.addExtra(.{ .objc_stubs = index }, macho_file);
    }

    pub fn getAddress(objc: ObjcStubsSection, index: Index, macho_file: *MachO) u64 {
        assert(index < objc.symbols.items.len);
        const header = macho_file.sections.items(.header)[macho_file.objc_stubs_sect_index.?];
        return header.addr + index * entrySize(macho_file.getTarget().cpu.arch);
    }

    pub fn size(objc: ObjcStubsSection, macho_file: *MachO) usize {
        return objc.symbols.items.len * entrySize(macho_file.getTarget().cpu.arch);
    }

    pub fn write(objc: ObjcStubsSection, macho_file: *MachO, bw: *Writer) !void {
        const tracy = trace(@src());
        defer tracy.end();

        const obj = macho_file.getInternalObject().?;

        for (objc.symbols.items, 0..) |ref, idx| {
            const sym = ref.getSymbol(macho_file).?;
            const addr = objc.getAddress(@intCast(idx), macho_file);
            switch (macho_file.getTarget().cpu.arch) {
                .x86_64 => {
                    try bw.writeAll(&.{ 0x48, 0x8b, 0x35 });
                    {
                        const target = sym.getObjcSelrefsAddress(macho_file);
                        const source = addr;
                        try bw.writeInt(i32, @intCast(target - source - 3 - 4), .little);
                    }
                    try bw.writeAll(&.{ 0xff, 0x25 });
                    {
                        const target_sym = obj.getObjcMsgSendRef(macho_file).?.getSymbol(macho_file).?;
                        const target = target_sym.getGotAddress(macho_file);
                        const source = addr + 7;
                        try bw.writeInt(i32, @intCast(target - source - 2 - 4), .little);
                    }
                },
                .aarch64 => {
                    {
                        const target = sym.getObjcSelrefsAddress(macho_file);
                        const source = addr;
                        const pages = try aarch64.calcNumberOfPages(@intCast(source), @intCast(target));
                        try bw.writeInt(u32, aarch64.Instruction.adrp(.x1, pages).toU32(), .little);
                        const off = try math.divExact(u12, @truncate(target), 8);
                        try bw.writeInt(
                            u32,
                            aarch64.Instruction.ldr(.x1, .x1, aarch64.Instruction.LoadStoreOffset.imm(off)).toU32(),
                            .little,
                        );
                    }
                    {
                        const target_sym = obj.getObjcMsgSendRef(macho_file).?.getSymbol(macho_file).?;
                        const target = target_sym.getGotAddress(macho_file);
                        const source = addr + 2 * @sizeOf(u32);
                        const pages = try aarch64.calcNumberOfPages(@intCast(source), @intCast(target));
                        try bw.writeInt(u32, aarch64.Instruction.adrp(.x16, pages).toU32(), .little);
                        const off = try math.divExact(u12, @truncate(target), 8);
                        try bw.writeInt(
                            u32,
                            aarch64.Instruction.ldr(.x16, .x16, aarch64.Instruction.LoadStoreOffset.imm(off)).toU32(),
                            .little,
                        );
                    }
                    try bw.writeInt(u32, aarch64.Instruction.br(.x16).toU32(), .little);
                    try bw.writeInt(u32, aarch64.Instruction.brk(1).toU32(), .little);
                    try bw.writeInt(u32, aarch64.Instruction.brk(1).toU32(), .little);
                    try bw.writeInt(u32, aarch64.Instruction.brk(1).toU32(), .little);
                },
                else => unreachable,
            }
        }
    }

    pub fn fmt(objc: ObjcStubsSection, macho_file: *MachO) std.fmt.Formatter(Format, Format.print) {
        return .{ .data = .{ .objc = objc, .macho_file = macho_file } };
    }

<<<<<<< HEAD
    pub fn format2(
        ctx: FormatCtx,
        bw: *Writer,
        comptime unused_fmt_string: []const u8,
    ) !void {
        _ = unused_fmt_string;
        for (ctx.objc.symbols.items, 0..) |ref, i| {
            const symbol = ref.getSymbol(ctx.macho_file).?;
            try bw.print("  {d}@0x{x} => {f}@0x{x} ({s})\n", .{
                i,
                symbol.getObjcStubsAddress(ctx.macho_file),
                ref,
                symbol.getAddress(.{}, ctx.macho_file),
                symbol.getName(ctx.macho_file),
            });
=======
    const Format = struct {
        objc: ObjcStubsSection,
        macho_file: *MachO,

        pub fn print(f: Format, w: *Writer) Writer.Error!void {
            for (f.objc.symbols.items, 0..) |ref, i| {
                const symbol = ref.getSymbol(f.macho_file).?;
                try w.print("  {d}@0x{x} => {f}@0x{x} ({s})\n", .{
                    i,
                    symbol.getObjcStubsAddress(f.macho_file),
                    ref,
                    symbol.getAddress(.{}, f.macho_file),
                    symbol.getName(f.macho_file),
                });
            }
>>>>>>> 43fba5ea
        }
    };

    pub const Index = u32;
};

pub const Indsymtab = struct {
    pub inline fn nsyms(ind: Indsymtab, macho_file: *MachO) u32 {
        _ = ind;
        return @intCast(macho_file.stubs.symbols.items.len * 2 + macho_file.got.symbols.items.len);
    }

    pub fn updateSize(ind: *Indsymtab, macho_file: *MachO) !void {
        macho_file.dysymtab_cmd.nindirectsyms = ind.nsyms(macho_file);
    }

    pub fn write(ind: Indsymtab, macho_file: *MachO, bw: *Writer) !void {
        const tracy = trace(@src());
        defer tracy.end();

        _ = ind;

        for (macho_file.stubs.symbols.items) |ref| {
            const sym = ref.getSymbol(macho_file).?;
            if (sym.getOutputSymtabIndex(macho_file)) |idx| {
                try bw.writeInt(u32, idx, .little);
            }
        }

        for (macho_file.got.symbols.items) |ref| {
            const sym = ref.getSymbol(macho_file).?;
            if (sym.getOutputSymtabIndex(macho_file)) |idx| {
                try bw.writeInt(u32, idx, .little);
            }
        }

        for (macho_file.stubs.symbols.items) |ref| {
            const sym = ref.getSymbol(macho_file).?;
            if (sym.getOutputSymtabIndex(macho_file)) |idx| {
                try bw.writeInt(u32, idx, .little);
            }
        }
    }
};

pub const DataInCode = struct {
    entries: std.ArrayListUnmanaged(Entry) = .empty,

    pub fn deinit(dice: *DataInCode, allocator: Allocator) void {
        dice.entries.deinit(allocator);
    }

    pub fn size(dice: DataInCode) usize {
        return dice.entries.items.len * @sizeOf(macho.data_in_code_entry);
    }

    pub fn updateSize(dice: *DataInCode, macho_file: *MachO) !void {
        const gpa = macho_file.base.comp.gpa;

        for (macho_file.objects.items) |index| {
            const object = macho_file.getFile(index).?.object;
            const dices = object.getDataInCode();

            try dice.entries.ensureUnusedCapacity(gpa, dices.len);

            var next_dice: usize = 0;
            for (object.getAtoms()) |atom_index| {
                if (next_dice >= dices.len) break;
                const atom = object.getAtom(atom_index) orelse continue;
                const start_off = atom.getInputAddress(macho_file);
                const end_off = start_off + atom.size;
                const start_dice = next_dice;

                if (end_off < dices[next_dice].offset) continue;

                while (next_dice < dices.len and
                    dices[next_dice].offset < end_off) : (next_dice += 1)
                {}

                if (atom.isAlive()) for (dices[start_dice..next_dice]) |d| {
                    dice.entries.appendAssumeCapacity(.{
                        .atom_ref = .{ .index = atom_index, .file = index },
                        .offset = @intCast(d.offset - start_off),
                        .length = d.length,
                        .kind = d.kind,
                    });
                };
            }
        }

        macho_file.data_in_code_cmd.datasize = math.cast(u32, dice.size()) orelse return error.Overflow;
    }

    pub fn write(dice: DataInCode, macho_file: *MachO, bw: *Writer) !void {
        const base_address = if (!macho_file.base.isRelocatable())
            macho_file.getTextSegment().vmaddr
        else
            0;
        for (dice.entries.items) |entry| {
            const atom_address = entry.atom_ref.getAtom(macho_file).?.getAddress(macho_file);
            const offset = atom_address + entry.offset - base_address;
            try bw.writeStruct(macho.data_in_code_entry{
                .offset = @intCast(offset),
                .length = entry.length,
                .kind = entry.kind,
            });
        }
    }

    const Entry = struct {
        atom_ref: MachO.Ref,
        offset: u32,
        length: u16,
        kind: u16,
    };
};

const std = @import("std");
const aarch64 = @import("../aarch64.zig");
const assert = std.debug.assert;
const macho = std.macho;
const math = std.math;
const Allocator = std.mem.Allocator;
const Writer = std.io.Writer;

const trace = @import("../../tracy.zig").trace;
const MachO = @import("../MachO.zig");
const Symbol = @import("Symbol.zig");<|MERGE_RESOLUTION|>--- conflicted
+++ resolved
@@ -58,27 +58,6 @@
     pub fn fmt(got: GotSection, macho_file: *MachO) std.fmt.Formatter(Format, Format.print) {
         return .{ .data = .{ .got = got, .macho_file = macho_file } };
     }
-<<<<<<< HEAD
-
-    pub fn format2(
-        ctx: FormatCtx,
-        bw: *Writer,
-        comptime unused_fmt_string: []const u8,
-    ) !void {
-        _ = unused_fmt_string;
-        for (ctx.got.symbols.items, 0..) |ref, i| {
-            const symbol = ref.getSymbol(ctx.macho_file).?;
-            try bw.print("  {d}@0x{x} => {f}@0x{x} ({s})\n", .{
-                i,
-                symbol.getGotAddress(ctx.macho_file),
-                ref,
-                symbol.getAddress(.{}, ctx.macho_file),
-                symbol.getName(ctx.macho_file),
-            });
-        }
-    }
-=======
->>>>>>> 43fba5ea
 };
 
 pub const StubsSection = struct {
@@ -146,23 +125,6 @@
         return .{ .data = .{ .stubs = stubs, .macho_file = macho_file } };
     }
 
-<<<<<<< HEAD
-    pub fn format2(
-        ctx: FormatCtx,
-        bw: *Writer,
-        comptime unused_fmt_string: []const u8,
-    ) !void {
-        _ = unused_fmt_string;
-        for (ctx.stubs.symbols.items, 0..) |ref, i| {
-            const symbol = ref.getSymbol(ctx.macho_file).?;
-            try bw.print("  {d}@0x{x} => {f}@0x{x} ({s})\n", .{
-                i,
-                symbol.getStubsAddress(ctx.macho_file),
-                ref,
-                symbol.getAddress(.{}, ctx.macho_file),
-                symbol.getName(ctx.macho_file),
-            });
-=======
     const Format = struct {
         stubs: StubsSection,
         macho_file: *MachO,
@@ -178,7 +140,6 @@
                     symbol.getName(f.macho_file),
                 });
             }
->>>>>>> 43fba5ea
         }
     };
 };
@@ -386,23 +347,6 @@
         return .{ .data = .{ .tlv = tlv, .macho_file = macho_file } };
     }
 
-<<<<<<< HEAD
-    pub fn format2(
-        ctx: FormatCtx,
-        bw: *Writer,
-        comptime unused_fmt_string: []const u8,
-    ) !void {
-        _ = unused_fmt_string;
-        for (ctx.tlv.symbols.items, 0..) |ref, i| {
-            const symbol = ref.getSymbol(ctx.macho_file).?;
-            try bw.print("  {d}@0x{x} => {f}@0x{x} ({s})\n", .{
-                i,
-                symbol.getTlvPtrAddress(ctx.macho_file),
-                ref,
-                symbol.getAddress(.{}, ctx.macho_file),
-                symbol.getName(ctx.macho_file),
-            });
-=======
     const Format = struct {
         tlv: TlvPtrSection,
         macho_file: *MachO,
@@ -418,7 +362,6 @@
                     symbol.getName(f.macho_file),
                 });
             }
->>>>>>> 43fba5ea
         }
     };
 };
@@ -522,23 +465,6 @@
         return .{ .data = .{ .objc = objc, .macho_file = macho_file } };
     }
 
-<<<<<<< HEAD
-    pub fn format2(
-        ctx: FormatCtx,
-        bw: *Writer,
-        comptime unused_fmt_string: []const u8,
-    ) !void {
-        _ = unused_fmt_string;
-        for (ctx.objc.symbols.items, 0..) |ref, i| {
-            const symbol = ref.getSymbol(ctx.macho_file).?;
-            try bw.print("  {d}@0x{x} => {f}@0x{x} ({s})\n", .{
-                i,
-                symbol.getObjcStubsAddress(ctx.macho_file),
-                ref,
-                symbol.getAddress(.{}, ctx.macho_file),
-                symbol.getName(ctx.macho_file),
-            });
-=======
     const Format = struct {
         objc: ObjcStubsSection,
         macho_file: *MachO,
@@ -554,7 +480,6 @@
                     symbol.getName(f.macho_file),
                 });
             }
->>>>>>> 43fba5ea
         }
     };
 
