pub fn TableSection(comptime Entry: type) type {
    return struct {
        entries: std.ArrayListUnmanaged(Entry) = .empty,
        free_list: std.ArrayListUnmanaged(Index) = .empty,
        lookup: std.AutoHashMapUnmanaged(Entry, Index) = .empty,

        pub fn deinit(self: *Self, allocator: Allocator) void {
            self.entries.deinit(allocator);
            self.free_list.deinit(allocator);
            self.lookup.deinit(allocator);
        }

        pub fn allocateEntry(self: *Self, allocator: Allocator, entry: Entry) Allocator.Error!Index {
            try self.entries.ensureUnusedCapacity(allocator, 1);
            const index = blk: {
                if (self.free_list.pop()) |index| {
                    log.debug("  (reusing entry index {d})", .{index});
                    break :blk index;
                } else {
                    log.debug("  (allocating entry at index {d})", .{self.entries.items.len});
                    const index = @as(u32, @intCast(self.entries.items.len));
                    _ = self.entries.addOneAssumeCapacity();
                    break :blk index;
                }
            };
            self.entries.items[index] = entry;
            try self.lookup.putNoClobber(allocator, entry, index);
            return index;
        }

        pub fn freeEntry(self: *Self, allocator: Allocator, entry: Entry) void {
            const index = self.lookup.get(entry) orelse return;
            self.free_list.append(allocator, index) catch {};
            self.entries.items[index] = undefined;
            _ = self.lookup.remove(entry);
        }

        pub fn count(self: Self) usize {
            return self.entries.items.len;
        }

<<<<<<< HEAD
        pub fn format(self: Self, bw: *Writer, comptime unused_format_string: []const u8) Writer.Error!void {
            comptime assert(unused_format_string.len == 0);
            try bw.writeAll("TableSection:\n");
=======
        pub fn format(self: Self, writer: *std.io.Writer) std.io.Writer.Error!void {
            try writer.writeAll("TableSection:\n");
>>>>>>> 43fba5ea
            for (self.entries.items, 0..) |entry, i| {
                try bw.print("  {d} => {}\n", .{ i, entry });
            }
        }

        const Self = @This();
        pub const Index = u32;
    };
}

const std = @import("std");
const assert = std.debug.assert;
const log = std.log.scoped(.link);

const Allocator = std.mem.Allocator;
const Writer = std.io.Writer;<|MERGE_RESOLUTION|>--- conflicted
+++ resolved
@@ -39,16 +39,10 @@
             return self.entries.items.len;
         }
 
-<<<<<<< HEAD
-        pub fn format(self: Self, bw: *Writer, comptime unused_format_string: []const u8) Writer.Error!void {
-            comptime assert(unused_format_string.len == 0);
-            try bw.writeAll("TableSection:\n");
-=======
         pub fn format(self: Self, writer: *std.io.Writer) std.io.Writer.Error!void {
             try writer.writeAll("TableSection:\n");
->>>>>>> 43fba5ea
             for (self.entries.items, 0..) |entry, i| {
-                try bw.print("  {d} => {}\n", .{ i, entry });
+                try writer.print("  {d} => {}\n", .{ i, entry });
             }
         }
 
