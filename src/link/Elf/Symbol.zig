//! Represents a defined symbol.

/// Allocated address value of this symbol.
value: i64 = 0,

/// Offset into the linker's string table.
name_offset: u32 = 0,

/// Index of file where this symbol is defined.
file_index: File.Index = 0,

/// Reference to Atom or merge subsection containing this symbol if any.
/// Use `atom` or `mergeSubsection` to get the pointer to the atom.
ref: Elf.Ref = .{},

/// Assigned output section index for this symbol.
output_section_index: u32 = 0,

/// Index of the source symbol this symbol references.
/// Use `elfSym` to pull the source symbol from the relevant file.
esym_index: Index = 0,

/// Index of the source version symbol this symbol references if any.
/// If the symbol is unversioned it will have either VER_NDX_LOCAL or VER_NDX_GLOBAL.
version_index: elf.Versym = .LOCAL,

/// Misc flags for the symbol packaged as packed struct for compression.
flags: Flags = .{},

extra_index: u32 = 0,

pub fn isAbs(symbol: Symbol, elf_file: *Elf) bool {
    const file_ptr = symbol.file(elf_file).?;
    if (file_ptr == .shared_object) return symbol.elfSym(elf_file).st_shndx == elf.SHN_ABS;
    return !symbol.flags.import and symbol.atom(elf_file) == null and
        symbol.mergeSubsection(elf_file) == null and symbol.outputShndx(elf_file) == null and
        file_ptr != .linker_defined;
}

pub fn outputShndx(symbol: Symbol, elf_file: *Elf) ?u32 {
    if (symbol.mergeSubsection(elf_file)) |msub|
        return if (msub.alive) msub.mergeSection(elf_file).output_section_index else null;
    if (symbol.atom(elf_file)) |atom_ptr|
        return if (atom_ptr.alive) atom_ptr.output_section_index else null;
    if (symbol.output_section_index == 0) return null;
    return symbol.output_section_index;
}

pub fn isLocal(symbol: Symbol, elf_file: *Elf) bool {
    if (elf_file.base.isRelocatable()) return symbol.elfSym(elf_file).st_bind() == elf.STB_LOCAL;
    return !(symbol.flags.import or symbol.flags.@"export");
}

pub fn isIFunc(symbol: Symbol, elf_file: *Elf) bool {
    return symbol.type(elf_file) == elf.STT_GNU_IFUNC;
}

pub fn @"type"(symbol: Symbol, elf_file: *Elf) u4 {
    const esym = symbol.elfSym(elf_file);
    const file_ptr = symbol.file(elf_file).?;
    if (esym.st_type() == elf.STT_GNU_IFUNC and file_ptr == .shared_object) return elf.STT_FUNC;
    return esym.st_type();
}

pub fn name(symbol: Symbol, elf_file: *Elf) [:0]const u8 {
    return switch (symbol.file(elf_file).?) {
        inline else => |x| x.getString(symbol.name_offset),
    };
}

pub fn atom(symbol: Symbol, elf_file: *Elf) ?*Atom {
    if (symbol.flags.merge_subsection) return null;
    const file_ptr = elf_file.file(symbol.ref.file) orelse return null;
    return file_ptr.atom(symbol.ref.index);
}

pub fn mergeSubsection(symbol: Symbol, elf_file: *Elf) ?*Merge.Subsection {
    if (!symbol.flags.merge_subsection) return null;
    const msec = elf_file.mergeSection(symbol.ref.file);
    return msec.mergeSubsection(symbol.ref.index);
}

pub fn file(symbol: Symbol, elf_file: *Elf) ?File {
    return elf_file.file(symbol.file_index);
}

pub fn elfSym(symbol: Symbol, elf_file: *Elf) elf.Elf64_Sym {
    return switch (symbol.file(elf_file).?) {
        .zig_object => |x| x.symtab.items(.elf_sym)[symbol.esym_index],
        .shared_object => |so| so.parsed.symtab[symbol.esym_index],
        inline else => |x| x.symtab.items[symbol.esym_index],
    };
}

pub fn symbolRank(symbol: Symbol, elf_file: *Elf) u32 {
    const file_ptr = symbol.file(elf_file) orelse return std.math.maxInt(u32);
    const sym = symbol.elfSym(elf_file);
    const in_archive = switch (file_ptr) {
        .object => |x| !x.alive,
        else => false,
    };
    return file_ptr.symbolRank(sym, in_archive);
}

pub fn address(symbol: Symbol, opts: struct { plt: bool = true, trampoline: bool = true }, elf_file: *Elf) i64 {
    if (symbol.mergeSubsection(elf_file)) |msub| {
        if (!msub.alive) return 0;
        return msub.address(elf_file) + symbol.value;
    }
    if (symbol.flags.has_copy_rel) {
        return symbol.copyRelAddress(elf_file);
    }
    if (symbol.flags.has_trampoline and opts.trampoline) {
        return symbol.trampolineAddress(elf_file);
    }
    if (opts.plt) {
        if (symbol.flags.has_pltgot) {
            assert(!symbol.flags.is_canonical);
            // We have a non-lazy bound function pointer, use that!
            return symbol.pltGotAddress(elf_file);
        }
        if (symbol.flags.has_plt) {
            // Lazy-bound function it is!
            return symbol.pltAddress(elf_file);
        }
    }
    if (symbol.atom(elf_file)) |atom_ptr| {
        if (!atom_ptr.alive) {
            if (mem.eql(u8, atom_ptr.name(elf_file), ".eh_frame")) {
                const sym_name = symbol.name(elf_file);
                const sh_addr, const sh_size = blk: {
                    const shndx = elf_file.section_indexes.eh_frame orelse break :blk .{ 0, 0 };
                    const shdr = elf_file.sections.items(.shdr)[shndx];
                    break :blk .{ shdr.sh_addr, shdr.sh_size };
                };
                if (mem.startsWith(u8, sym_name, "__EH_FRAME_BEGIN__") or
                    mem.startsWith(u8, sym_name, "__EH_FRAME_LIST__") or
                    mem.startsWith(u8, sym_name, ".eh_frame_seg") or
                    symbol.elfSym(elf_file).st_type() == elf.STT_SECTION)
                {
                    return @intCast(sh_addr);
                }

                if (mem.startsWith(u8, sym_name, "__FRAME_END__") or
                    mem.startsWith(u8, sym_name, "__EH_FRAME_LIST_END__"))
                {
                    return @intCast(sh_addr + sh_size);
                }

                // TODO I think we potentially should error here
            }

            return 0;
        }
        return atom_ptr.address(elf_file) + symbol.value;
    }
    return symbol.value;
}

pub fn outputSymtabIndex(symbol: Symbol, elf_file: *Elf) ?u32 {
    if (!symbol.flags.output_symtab) return null;
    const file_ptr = symbol.file(elf_file).?;
    const symtab_ctx = switch (file_ptr) {
        inline else => |x| x.output_symtab_ctx,
    };
    const idx = symbol.extra(elf_file).symtab;
    return if (symbol.isLocal(elf_file)) idx + symtab_ctx.ilocal else idx + symtab_ctx.iglobal;
}

pub fn gotAddress(symbol: Symbol, elf_file: *Elf) i64 {
    if (!symbol.flags.has_got) return 0;
    const extras = symbol.extra(elf_file);
    const entry = elf_file.got.entries.items[extras.got];
    return entry.address(elf_file);
}

pub fn pltGotAddress(symbol: Symbol, elf_file: *Elf) i64 {
    if (!symbol.flags.has_pltgot) return 0;
    const extras = symbol.extra(elf_file);
    const shdr = elf_file.sections.items(.shdr)[elf_file.section_indexes.plt_got.?];
    const cpu_arch = elf_file.getTarget().cpu.arch;
    return @intCast(shdr.sh_addr + extras.plt_got * PltGotSection.entrySize(cpu_arch));
}

pub fn pltAddress(symbol: Symbol, elf_file: *Elf) i64 {
    if (!symbol.flags.has_plt) return 0;
    const extras = symbol.extra(elf_file);
    const shdr = elf_file.sections.items(.shdr)[elf_file.section_indexes.plt.?];
    const cpu_arch = elf_file.getTarget().cpu.arch;
    return @intCast(shdr.sh_addr + extras.plt * PltSection.entrySize(cpu_arch) + PltSection.preambleSize(cpu_arch));
}

pub fn gotPltAddress(symbol: Symbol, elf_file: *Elf) i64 {
    if (!symbol.flags.has_plt) return 0;
    const extras = symbol.extra(elf_file);
    const shdr = elf_file.sections.items(.shdr)[elf_file.section_indexes.got_plt.?];
    return @intCast(shdr.sh_addr + extras.plt * 8 + GotPltSection.preamble_size);
}

pub fn copyRelAddress(symbol: Symbol, elf_file: *Elf) i64 {
    if (!symbol.flags.has_copy_rel) return 0;
    const shdr = elf_file.sections.items(.shdr)[elf_file.section_indexes.copy_rel.?];
    return @as(i64, @intCast(shdr.sh_addr)) + symbol.value;
}

pub fn tlsGdAddress(symbol: Symbol, elf_file: *Elf) i64 {
    if (!symbol.flags.has_tlsgd) return 0;
    const extras = symbol.extra(elf_file);
    const entry = elf_file.got.entries.items[extras.tlsgd];
    return entry.address(elf_file);
}

pub fn gotTpAddress(symbol: Symbol, elf_file: *Elf) i64 {
    if (!symbol.flags.has_gottp) return 0;
    const extras = symbol.extra(elf_file);
    const entry = elf_file.got.entries.items[extras.gottp];
    return entry.address(elf_file);
}

pub fn tlsDescAddress(symbol: Symbol, elf_file: *Elf) i64 {
    if (!symbol.flags.has_tlsdesc) return 0;
    const extras = symbol.extra(elf_file);
    const entry = elf_file.got.entries.items[extras.tlsdesc];
    return entry.address(elf_file);
}

pub fn trampolineAddress(symbol: Symbol, elf_file: *Elf) i64 {
    if (!symbol.flags.has_trampoline) return 0;
    const zo = elf_file.zigObjectPtr().?;
    const index = symbol.extra(elf_file).trampoline;
    return zo.symbol(index).address(.{}, elf_file);
}

pub fn dsoAlignment(symbol: Symbol, elf_file: *Elf) !u64 {
    const file_ptr = symbol.file(elf_file) orelse return 0;
    assert(file_ptr == .shared_object);
    const shared_object = file_ptr.shared_object;
    const esym = symbol.elfSym(elf_file);
    const shdr = shared_object.parsed.sections[esym.st_shndx];
    const alignment = @max(1, shdr.sh_addralign);
    return if (esym.st_value == 0)
        alignment
    else
        @min(alignment, try std.math.powi(u64, 2, @ctz(esym.st_value)));
}

const AddExtraOpts = struct {
    got: ?u32 = null,
    plt: ?u32 = null,
    plt_got: ?u32 = null,
    dynamic: ?u32 = null,
    symtab: ?u32 = null,
    copy_rel: ?u32 = null,
    tlsgd: ?u32 = null,
    gottp: ?u32 = null,
    tlsdesc: ?u32 = null,
    trampoline: ?u32 = null,
};

pub fn addExtra(symbol: *Symbol, opts: AddExtraOpts, elf_file: *Elf) void {
    var extras = symbol.extra(elf_file);
    inline for (@typeInfo(@TypeOf(opts)).@"struct".fields) |field| {
        if (@field(opts, field.name)) |x| {
            @field(extras, field.name) = x;
        }
    }
    symbol.setExtra(extras, elf_file);
}

pub fn extra(symbol: Symbol, elf_file: *Elf) Extra {
    return switch (symbol.file(elf_file).?) {
        inline else => |x| x.symbolExtra(symbol.extra_index),
    };
}

pub fn setExtra(symbol: Symbol, extras: Extra, elf_file: *Elf) void {
    return switch (symbol.file(elf_file).?) {
        inline else => |x| x.setSymbolExtra(symbol.extra_index, extras),
    };
}

pub fn setOutputSym(symbol: Symbol, elf_file: *Elf, out: *elf.Elf64_Sym) void {
    const file_ptr = symbol.file(elf_file).?;
    const esym = symbol.elfSym(elf_file);
    const st_type = symbol.type(elf_file);
    const st_bind: u8 = blk: {
        if (symbol.isLocal(elf_file)) break :blk 0;
        if (symbol.flags.weak) break :blk elf.STB_WEAK;
        if (file_ptr == .shared_object) break :blk elf.STB_GLOBAL;
        break :blk esym.st_bind();
    };
    const st_shndx: u16 = blk: {
        if (symbol.flags.has_copy_rel) break :blk @intCast(elf_file.section_indexes.copy_rel.?);
        if (file_ptr == .shared_object or esym.st_shndx == elf.SHN_UNDEF) break :blk elf.SHN_UNDEF;
        if (elf_file.base.isRelocatable() and esym.st_shndx == elf.SHN_COMMON) break :blk elf.SHN_COMMON;
        if (symbol.mergeSubsection(elf_file)) |msub| break :blk @intCast(msub.mergeSection(elf_file).output_section_index);
        if (symbol.atom(elf_file) == null and file_ptr != .linker_defined) break :blk elf.SHN_ABS;
        break :blk @intCast(symbol.outputShndx(elf_file) orelse elf.SHN_UNDEF);
    };
    const st_value = blk: {
        if (symbol.flags.has_copy_rel) break :blk symbol.address(.{}, elf_file);
        if (file_ptr == .shared_object or esym.st_shndx == elf.SHN_UNDEF) {
            if (symbol.flags.is_canonical) break :blk symbol.address(.{}, elf_file);
            break :blk 0;
        }
        if (st_shndx == elf.SHN_ABS or st_shndx == elf.SHN_COMMON) break :blk symbol.address(.{ .plt = false }, elf_file);
        const shdr = elf_file.sections.items(.shdr)[st_shndx];
        if (shdr.sh_flags & elf.SHF_TLS != 0 and file_ptr != .linker_defined)
            break :blk symbol.address(.{ .plt = false }, elf_file) - elf_file.tlsAddress();
        break :blk symbol.address(.{ .plt = false, .trampoline = false }, elf_file);
    };
    out.st_info = (st_bind << 4) | st_type;
    out.st_other = esym.st_other;
    out.st_shndx = st_shndx;
    out.st_value = @intCast(st_value);
    out.st_size = esym.st_size;
}

<<<<<<< HEAD
pub fn format(symbol: Symbol, bw: *Writer, comptime unused_fmt_string: []const u8) Writer.Error!void {
    _ = symbol;
    _ = bw;
    _ = unused_fmt_string;
    @compileError("do not format Symbol directly");
}

const FormatContext = struct {
=======
const Format = struct {
>>>>>>> 43fba5ea
    symbol: Symbol,
    elf_file: *Elf,

    fn name(f: Format, writer: *std.io.Writer) std.io.Writer.Error!void {
        const elf_file = f.elf_file;
        const symbol = f.symbol;
        try writer.writeAll(symbol.name(elf_file));
        switch (symbol.version_index.VERSION) {
            @intFromEnum(elf.VER_NDX.LOCAL), @intFromEnum(elf.VER_NDX.GLOBAL) => {},
            else => {
                const file_ptr = symbol.file(elf_file).?;
                assert(file_ptr == .shared_object);
                const shared_object = file_ptr.shared_object;
                try writer.print("@{s}", .{shared_object.versionString(symbol.version_index)});
            },
        }
    }

    fn default(f: Format, writer: *std.io.Writer) std.io.Writer.Error!void {
        const symbol = f.symbol;
        const elf_file = f.elf_file;
        try writer.print("%{d} : {f} : @{x}", .{
            symbol.esym_index,
            symbol.fmtName(elf_file),
            symbol.address(.{ .plt = false, .trampoline = false }, elf_file),
        });
        if (symbol.file(elf_file)) |file_ptr| {
            if (symbol.isAbs(elf_file)) {
                if (symbol.elfSym(elf_file).st_shndx == elf.SHN_UNDEF) {
                    try writer.writeAll(" : undef");
                } else {
                    try writer.writeAll(" : absolute");
                }
            } else if (symbol.outputShndx(elf_file)) |shndx| {
                try writer.print(" : shdr({d})", .{shndx});
            }
            if (symbol.atom(elf_file)) |atom_ptr| {
                try writer.print(" : atom({d})", .{atom_ptr.atom_index});
            }
            var buf: [2]u8 = .{'_'} ** 2;
            if (symbol.flags.@"export") buf[0] = 'E';
            if (symbol.flags.import) buf[1] = 'I';
            try writer.print(" : {s}", .{&buf});
            if (symbol.flags.weak) try writer.writeAll(" : weak");
            switch (file_ptr) {
                inline else => |x| try writer.print(" : {s}({d})", .{ @tagName(file_ptr), x.index }),
            }
        } else try writer.writeAll(" : unresolved");
    }
};

pub fn fmtName(symbol: Symbol, elf_file: *Elf) std.fmt.Formatter(Format, Format.name) {
    return .{ .data = .{
        .symbol = symbol,
        .elf_file = elf_file,
    } };
}

<<<<<<< HEAD
fn formatName(ctx: FormatContext, bw: *Writer, comptime unused_fmt_string: []const u8) Writer.Error!void {
    _ = unused_fmt_string;
    const elf_file = ctx.elf_file;
    const symbol = ctx.symbol;
    try bw.writeAll(symbol.name(elf_file));
    switch (symbol.version_index.VERSION) {
        @intFromEnum(elf.VER_NDX.LOCAL), @intFromEnum(elf.VER_NDX.GLOBAL) => {},
        else => {
            const file_ptr = symbol.file(elf_file).?;
            assert(file_ptr == .shared_object);
            const shared_object = file_ptr.shared_object;
            try bw.print("@{s}", .{shared_object.versionString(symbol.version_index)});
        },
    }
}

pub fn fmt(symbol: Symbol, elf_file: *Elf) std.fmt.Formatter(format2) {
=======
pub fn fmt(symbol: Symbol, elf_file: *Elf) std.fmt.Formatter(Format, Format.default) {
>>>>>>> 43fba5ea
    return .{ .data = .{
        .symbol = symbol,
        .elf_file = elf_file,
    } };
}

<<<<<<< HEAD
fn format2(ctx: FormatContext, bw: *Writer, comptime unused_fmt_string: []const u8) Writer.Error!void {
    comptime assert(unused_fmt_string.len == 0);
    const symbol = ctx.symbol;
    const elf_file = ctx.elf_file;
    try bw.print("%{d} : {f} : @{x}", .{
        symbol.esym_index,
        symbol.fmtName(elf_file),
        symbol.address(.{ .plt = false, .trampoline = false }, elf_file),
    });
    if (symbol.file(elf_file)) |file_ptr| {
        if (symbol.isAbs(elf_file)) {
            if (symbol.elfSym(elf_file).st_shndx == elf.SHN_UNDEF) {
                try bw.writeAll(" : undef");
            } else {
                try bw.writeAll(" : absolute");
            }
        } else if (symbol.outputShndx(elf_file)) |shndx| {
            try bw.print(" : shdr({d})", .{shndx});
        }
        if (symbol.atom(elf_file)) |atom_ptr| {
            try bw.print(" : atom({d})", .{atom_ptr.atom_index});
        }
        var buf: [2]u8 = .{'_'} ** 2;
        if (symbol.flags.@"export") buf[0] = 'E';
        if (symbol.flags.import) buf[1] = 'I';
        try bw.print(" : {s}", .{&buf});
        if (symbol.flags.weak) try bw.writeAll(" : weak");
        switch (file_ptr) {
            inline else => |x| try bw.print(" : {s}({d})", .{ @tagName(file_ptr), x.index }),
        }
    } else try bw.writeAll(" : unresolved");
}

=======
>>>>>>> 43fba5ea
pub const Flags = packed struct {
    /// Whether the symbol is imported at runtime.
    import: bool = false,

    /// Whether the symbol is exported at runtime.
    @"export": bool = false,

    /// Whether this symbol is weak.
    weak: bool = false,

    /// Whether the symbol makes into the output symtab.
    output_symtab: bool = false,

    /// Whether the symbol has entry in dynamic symbol table.
    has_dynamic: bool = false,

    /// Whether the symbol contains GOT indirection.
    needs_got: bool = false,
    has_got: bool = false,

    /// Whether the symbol contains PLT indirection.
    needs_plt: bool = false,
    has_plt: bool = false,
    /// Whether the PLT entry is canonical.
    is_canonical: bool = false,
    /// Whether the PLT entry is indirected via GOT.
    has_pltgot: bool = false,

    /// Whether the symbol contains COPYREL directive.
    needs_copy_rel: bool = false,
    has_copy_rel: bool = false,

    /// Whether the symbol contains TLSGD indirection.
    needs_tlsgd: bool = false,
    has_tlsgd: bool = false,

    /// Whether the symbol contains GOTTP indirection.
    needs_gottp: bool = false,
    has_gottp: bool = false,

    /// Whether the symbol contains TLSDESC indirection.
    needs_tlsdesc: bool = false,
    has_tlsdesc: bool = false,

    /// Whether the symbol is a merge subsection.
    merge_subsection: bool = false,

    /// ZigObject specific flags
    /// Whether the symbol has a trampoline.
    has_trampoline: bool = false,

    /// Whether the symbol is a TLS variable.
    is_tls: bool = false,
};

pub const Extra = struct {
    got: u32 = 0,
    plt: u32 = 0,
    plt_got: u32 = 0,
    dynamic: u32 = 0,
    symtab: u32 = 0,
    copy_rel: u32 = 0,
    tlsgd: u32 = 0,
    gottp: u32 = 0,
    tlsdesc: u32 = 0,
    trampoline: u32 = 0,
};

pub const Index = u32;

const std = @import("std");
const assert = std.debug.assert;
const elf = std.elf;
const mem = std.mem;
const Writer = std.io.Writer;

const synthetic_sections = @import("synthetic_sections.zig");
const Atom = @import("Atom.zig");
const Elf = @import("../Elf.zig");
const File = @import("file.zig").File;
const GotSection = synthetic_sections.GotSection;
const GotPltSection = synthetic_sections.GotPltSection;
const LinkerDefined = @import("LinkerDefined.zig");
const Merge = @import("Merge.zig");
const Object = @import("Object.zig");
const PltSection = synthetic_sections.PltSection;
const PltGotSection = synthetic_sections.PltGotSection;
const SharedObject = @import("SharedObject.zig");
const Symbol = @This();
const ZigGotSection = synthetic_sections.ZigGotSection;<|MERGE_RESOLUTION|>--- conflicted
+++ resolved
@@ -316,18 +316,7 @@
     out.st_size = esym.st_size;
 }
 
-<<<<<<< HEAD
-pub fn format(symbol: Symbol, bw: *Writer, comptime unused_fmt_string: []const u8) Writer.Error!void {
-    _ = symbol;
-    _ = bw;
-    _ = unused_fmt_string;
-    @compileError("do not format Symbol directly");
-}
-
-const FormatContext = struct {
-=======
 const Format = struct {
->>>>>>> 43fba5ea
     symbol: Symbol,
     elf_file: *Elf,
 
@@ -386,69 +375,13 @@
     } };
 }
 
-<<<<<<< HEAD
-fn formatName(ctx: FormatContext, bw: *Writer, comptime unused_fmt_string: []const u8) Writer.Error!void {
-    _ = unused_fmt_string;
-    const elf_file = ctx.elf_file;
-    const symbol = ctx.symbol;
-    try bw.writeAll(symbol.name(elf_file));
-    switch (symbol.version_index.VERSION) {
-        @intFromEnum(elf.VER_NDX.LOCAL), @intFromEnum(elf.VER_NDX.GLOBAL) => {},
-        else => {
-            const file_ptr = symbol.file(elf_file).?;
-            assert(file_ptr == .shared_object);
-            const shared_object = file_ptr.shared_object;
-            try bw.print("@{s}", .{shared_object.versionString(symbol.version_index)});
-        },
-    }
-}
-
-pub fn fmt(symbol: Symbol, elf_file: *Elf) std.fmt.Formatter(format2) {
-=======
 pub fn fmt(symbol: Symbol, elf_file: *Elf) std.fmt.Formatter(Format, Format.default) {
->>>>>>> 43fba5ea
     return .{ .data = .{
         .symbol = symbol,
         .elf_file = elf_file,
     } };
 }
 
-<<<<<<< HEAD
-fn format2(ctx: FormatContext, bw: *Writer, comptime unused_fmt_string: []const u8) Writer.Error!void {
-    comptime assert(unused_fmt_string.len == 0);
-    const symbol = ctx.symbol;
-    const elf_file = ctx.elf_file;
-    try bw.print("%{d} : {f} : @{x}", .{
-        symbol.esym_index,
-        symbol.fmtName(elf_file),
-        symbol.address(.{ .plt = false, .trampoline = false }, elf_file),
-    });
-    if (symbol.file(elf_file)) |file_ptr| {
-        if (symbol.isAbs(elf_file)) {
-            if (symbol.elfSym(elf_file).st_shndx == elf.SHN_UNDEF) {
-                try bw.writeAll(" : undef");
-            } else {
-                try bw.writeAll(" : absolute");
-            }
-        } else if (symbol.outputShndx(elf_file)) |shndx| {
-            try bw.print(" : shdr({d})", .{shndx});
-        }
-        if (symbol.atom(elf_file)) |atom_ptr| {
-            try bw.print(" : atom({d})", .{atom_ptr.atom_index});
-        }
-        var buf: [2]u8 = .{'_'} ** 2;
-        if (symbol.flags.@"export") buf[0] = 'E';
-        if (symbol.flags.import) buf[1] = 'I';
-        try bw.print(" : {s}", .{&buf});
-        if (symbol.flags.weak) try bw.writeAll(" : weak");
-        switch (file_ptr) {
-            inline else => |x| try bw.print(" : {s}({d})", .{ @tagName(file_ptr), x.index }),
-        }
-    } else try bw.writeAll(" : unresolved");
-}
-
-=======
->>>>>>> 43fba5ea
 pub const Flags = packed struct {
     /// Whether the symbol is imported at runtime.
     import: bool = false,
