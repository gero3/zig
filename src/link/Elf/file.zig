--- conflicted
+++ resolved
@@ -14,22 +14,12 @@
         return .{ .data = file };
     }
 
-<<<<<<< HEAD
-    fn formatPath(file: File, bw: *Writer, comptime unused_fmt_string: []const u8) Writer.Error!void {
-        comptime assert(unused_fmt_string.len == 0);
-        switch (file) {
-            .zig_object => |zo| try bw.writeAll(zo.basename),
-            .linker_defined => try bw.writeAll("(linker defined)"),
-            .object => |x| try bw.print("{f}", .{x.fmtPath()}),
-            .shared_object => |x| try bw.print("{f}", .{x.path}),
-=======
     fn formatPath(file: File, writer: *std.io.Writer) std.io.Writer.Error!void {
         switch (file) {
             .zig_object => |zo| try writer.writeAll(zo.basename),
             .linker_defined => try writer.writeAll("(linker defined)"),
             .object => |x| try writer.print("{f}", .{x.fmtPath()}),
             .shared_object => |x| try writer.print("{f}", .{@as(Path, x.path)}),
->>>>>>> 43fba5ea
         }
     }
 
