--- conflicted
+++ resolved
@@ -342,13 +342,7 @@
         return cmdInit(gpa, arena, cmd_args);
     } else if (mem.eql(u8, cmd, "targets")) {
         dev.check(.targets_command);
-<<<<<<< HEAD
         return @import("print_targets.zig").cmdTargets(arena, cmd_args);
-=======
-        const host = std.zig.resolveTargetQueryOrFatal(.{});
-        const stdout = fs.File.stdout().deprecatedWriter();
-        return @import("print_targets.zig").cmdTargets(arena, cmd_args, stdout, &host);
->>>>>>> 43fba5ea
     } else if (mem.eql(u8, cmd, "version")) {
         dev.check(.version_command);
         try fs.File.stdout().writeAll(build_options.version ++ "\n");
@@ -3336,18 +3330,6 @@
         // We are providing our own cache key, because this file has nothing
         // to do with the cache manifest.
         var file_writer = f.writer(&.{});
-<<<<<<< HEAD
-        var hasher_writer = file_writer.interface.hashed(Cache.Hasher.init("0123456789abcdef"));
-        var buffer: [1000]u8 = undefined;
-        var bw = hasher_writer.writer(&buffer);
-        bw.writeFileAll(.stdin(), .{}) catch |err| switch (err) {
-            error.WriteFailed => fatal("failed to write {s}: {s}", .{ dump_path, file_writer.err.? }),
-            else => fatal("failed to pipe stdin to {s}: {s}", .{ dump_path, err }),
-        };
-        try bw.flush();
-
-        const bin_digest: Cache.BinDigest = hasher_writer.final();
-=======
         var buffer: [1000]u8 = undefined;
         var hasher = file_writer.interface.hashed(Cache.Hasher.init("0123456789abcdef"), &buffer);
         var stdin_reader = fs.File.stdin().readerStreaming(&.{});
@@ -3358,7 +3340,6 @@
         try hasher.writer.flush();
 
         const bin_digest: Cache.BinDigest = hasher.hasher.finalResult();
->>>>>>> 43fba5ea
 
         const sub_path = try std.fmt.allocPrint(arena, "tmp" ++ sep ++ "{x}-stdin{s}", .{
             &bin_digest, ext.canonicalName(target),
@@ -3579,13 +3560,8 @@
         .stdio => {
             try serve(
                 comp,
-<<<<<<< HEAD
-                fs.File.stdin(),
-                fs.File.stdout(),
-=======
                 .stdin(),
                 .stdout(),
->>>>>>> 43fba5ea
                 test_exec_args.items,
                 self_exe_path,
                 arg_mode,
@@ -6096,12 +6072,8 @@
 
     const tree = try Ast.parse(arena, source, mode);
 
-<<<<<<< HEAD
-    var stdout_bw = fs.File.stdout().writer().buffered(&stdio_buffer);
-=======
     var stdout_writer = fs.File.stdout().writerStreaming(&stdio_buffer);
     const stdout_bw = &stdout_writer.interface;
->>>>>>> 43fba5ea
     switch (mode) {
         .zig => {
             const zir = try AstGen.generate(arena, tree);
@@ -6166,11 +6138,7 @@
                 // zig fmt: on
             }
 
-<<<<<<< HEAD
-            try @import("print_zir.zig").renderAsText(arena, tree, zir, &stdout_bw);
-=======
             try @import("print_zir.zig").renderAsText(arena, tree, zir, stdout_bw);
->>>>>>> 43fba5ea
             try stdout_bw.flush();
 
             if (zir.hasCompileErrors()) {
@@ -6198,11 +6166,7 @@
                 fatal("-t option only available in builds of zig with debug extensions", .{});
             }
 
-<<<<<<< HEAD
-            try @import("print_zoir.zig").renderToWriter(zoir, arena, &stdout_bw);
-=======
             try @import("print_zoir.zig").renderToWriter(zoir, arena, stdout_bw);
->>>>>>> 43fba5ea
             try stdout_bw.flush();
             return cleanExit();
         },
@@ -6323,12 +6287,8 @@
 }
 
 fn printCpu(cpu: std.Target.Cpu) !void {
-<<<<<<< HEAD
-    var stdout_bw = fs.File.stdout().writer().buffered(&stdio_buffer);
-=======
     var stdout_writer = fs.File.stdout().writerStreaming(&stdio_buffer);
     const stdout_bw = &stdout_writer.interface;
->>>>>>> 43fba5ea
 
     if (cpu.model.llvm_name) |llvm_name| {
         try stdout_bw.print("{s}\n", .{llvm_name});
@@ -6376,12 +6336,8 @@
     const dl = tm.createTargetDataLayout();
     const context = llvm.Context.create();
 
-<<<<<<< HEAD
-    var stdout_bw = fs.File.stdout().writer().buffered(&stdio_buffer);
-=======
     var stdout_writer = fs.File.stdout().writerStreaming(&stdio_buffer);
     const stdout_bw = &stdout_writer.interface;
->>>>>>> 43fba5ea
     for ([_]u16{ 1, 8, 16, 32, 64, 128, 256 }) |bits| {
         const int_type = context.intType(bits);
         const alignment = dl.abiAlignmentOfType(int_type);
@@ -6411,9 +6367,6 @@
     const zir = try Zcu.loadZirCache(arena, f);
     var stdout_writer = fs.File.stdout().writerStreaming(&stdio_buffer);
     const stdout_bw = &stdout_writer.interface;
-
-    var stdout_fw = fs.File.stdout().writer();
-    var stdout_bw = stdout_fw.interface().buffered(&stdio_buffer);
     {
         const instruction_bytes = zir.instructions.len *
             // Here we don't use @sizeOf(Zir.Inst.Data) because it would include
@@ -6438,11 +6391,7 @@
         // zig fmt: on
     }
 
-<<<<<<< HEAD
-    try @import("print_zir.zig").renderAsText(arena, null, zir, &stdout_bw);
-=======
     try @import("print_zir.zig").renderAsText(arena, null, zir, stdout_bw);
->>>>>>> 43fba5ea
     try stdout_bw.flush();
 }
 
@@ -6501,12 +6450,8 @@
     var inst_map: std.AutoHashMapUnmanaged(Zir.Inst.Index, Zir.Inst.Index) = .empty;
     try Zcu.mapOldZirToNew(arena, old_zir, new_zir, &inst_map);
 
-<<<<<<< HEAD
-    var stdout_bw = fs.File.stdout().writer().buffered(&stdio_buffer);
-=======
     var stdout_writer = fs.File.stdout().writerStreaming(&stdio_buffer);
     const stdout_bw = &stdout_writer.interface;
->>>>>>> 43fba5ea
     {
         try stdout_bw.print("Instruction mappings:\n", .{});
         var it = inst_map.iterator();
@@ -6965,15 +6910,9 @@
 
     const name = switch (save) {
         .no => {
-<<<<<<< HEAD
-            var stdout_bw = fs.File.stdout().writer().buffered(&stdio_buffer);
-            try stdout_bw.print("{s}\n", .{package_hash_slice});
-            try stdout_bw.flush();
-=======
             var stdout = fs.File.stdout().writerStreaming(&stdio_buffer);
             try stdout.interface.print("{s}\n", .{package_hash_slice});
             try stdout.interface.flush();
->>>>>>> 43fba5ea
             return cleanExit();
         },
         .yes, .exact => |name| name: {
@@ -7022,13 +6961,9 @@
             std.log.info("resolved ref '{s}' to commit {s}", .{ target_ref, latest_commit_hex });
 
             // include the original refspec in a query parameter, could be used to check for updates
-<<<<<<< HEAD
-            uri.query = .{ .percent_encoded = try std.fmt.allocPrint(arena, "ref={f%}", .{fragment}) };
-=======
             uri.query = .{ .percent_encoded = try std.fmt.allocPrint(arena, "ref={f}", .{
                 std.fmt.alt(fragment, .formatEscaped),
             }) };
->>>>>>> 43fba5ea
         } else {
             std.log.info("resolved to commit {s}", .{latest_commit_hex});
         }
@@ -7052,13 +6987,8 @@
         std.zig.fmtString(package_hash_slice),
     });
 
-<<<<<<< HEAD
-    const new_node_text = try std.fmt.allocPrint(arena, ".{fp_} = {s},\n", .{
-        std.zig.fmtId(name), new_node_init,
-=======
     const new_node_text = try std.fmt.allocPrint(arena, ".{f} = {s},\n", .{
         std.zig.fmtIdPU(name), new_node_init,
->>>>>>> 43fba5ea
     });
 
     const dependencies_init = try std.fmt.allocPrint(arena, ".{{\n        {s}    }}", .{
@@ -7085,20 +7015,12 @@
         const location_replace = try std.fmt.allocPrint(
             arena,
             "\"{f}\"",
-<<<<<<< HEAD
-            .{std.zig.fmtEscapes(saved_path_or_url)},
-=======
             .{std.zig.fmtString(saved_path_or_url)},
->>>>>>> 43fba5ea
         );
         const hash_replace = try std.fmt.allocPrint(
             arena,
             "\"{f}\"",
-<<<<<<< HEAD
-            .{std.zig.fmtEscapes(package_hash_slice)},
-=======
             .{std.zig.fmtString(package_hash_slice)},
->>>>>>> 43fba5ea
         );
 
         warn("overwriting existing dependency named '{s}'", .{name});
