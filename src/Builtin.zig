--- conflicted
+++ resolved
@@ -57,20 +57,6 @@
         \\/// feature detection (i.e. with `@hasDecl` or `@hasField`) over version checks.
         \\pub const zig_version = std.SemanticVersion.parse(zig_version_string) catch unreachable;
         \\pub const zig_version_string = "{s}";
-<<<<<<< HEAD
-        \\pub const zig_backend = std.builtin.CompilerBackend.{fp_};
-        \\
-        \\pub const output_mode: std.builtin.OutputMode = .{fp_};
-        \\pub const link_mode: std.builtin.LinkMode = .{fp_};
-        \\pub const unwind_tables: std.builtin.UnwindTables = .{fp_};
-        \\pub const is_test = {};
-        \\pub const single_threaded = {};
-        \\pub const abi: std.Target.Abi = .{fp_};
-        \\pub const cpu: std.Target.Cpu = .{{
-        \\    .arch = .{fp_},
-        \\    .model = &std.Target.{fp_}.cpu.{fp_},
-        \\    .features = std.Target.{fp_}.featureSet(&.{{
-=======
         \\pub const zig_backend = std.builtin.CompilerBackend.{f};
         \\
         \\pub const output_mode: std.builtin.OutputMode = .{f};
@@ -83,7 +69,6 @@
         \\    .arch = .{f},
         \\    .model = &std.Target.{f}.cpu.{f},
         \\    .features = std.Target.{f}.featureSet(&.{{
->>>>>>> 43fba5ea
         \\
     , .{
         build_options.version,
@@ -104,22 +89,14 @@
         const index = @as(std.Target.Cpu.Feature.Set.Index, @intCast(index_usize));
         const is_enabled = target.cpu.features.isEnabled(index);
         if (is_enabled) {
-<<<<<<< HEAD
-            try buffer.print("        .{fp_},\n", .{std.zig.fmtId(feature.name)});
-=======
             try buffer.print("        .{f},\n", .{std.zig.fmtIdPU(feature.name)});
->>>>>>> 43fba5ea
         }
     }
     try buffer.print(
         \\    }}),
         \\}};
         \\pub const os: std.Target.Os = .{{
-<<<<<<< HEAD
-        \\    .tag = .{fp_},
-=======
         \\    .tag = .{f},
->>>>>>> 43fba5ea
         \\    .version_range = .{{
     ,
         .{std.zig.fmtIdPU(@tagName(target.os.tag))},
@@ -223,13 +200,8 @@
         }),
         .windows => |windows| try buffer.print(
             \\ .windows = .{{
-<<<<<<< HEAD
-            \\        .min = {fc},
-            \\        .max = {fc},
-=======
             \\        .min = {f},
             \\        .max = {f},
->>>>>>> 43fba5ea
             \\    }}}},
             \\
         , .{ windows.min, windows.max }),
@@ -266,13 +238,8 @@
     const link_libc = opts.link_libc;
 
     try buffer.print(
-<<<<<<< HEAD
-        \\pub const object_format: std.Target.ObjectFormat = .{fp_};
-        \\pub const mode: std.builtin.OptimizeMode = .{fp_};
-=======
         \\pub const object_format: std.Target.ObjectFormat = .{f};
         \\pub const mode: std.builtin.OptimizeMode = .{f};
->>>>>>> 43fba5ea
         \\pub const link_libc = {};
         \\pub const link_libcpp = {};
         \\pub const have_error_return_tracing = {};
@@ -282,11 +249,7 @@
         \\pub const position_independent_code = {};
         \\pub const position_independent_executable = {};
         \\pub const strip_debug_info = {};
-<<<<<<< HEAD
-        \\pub const code_model: std.builtin.CodeModel = .{fp_};
-=======
         \\pub const code_model: std.builtin.CodeModel = .{f};
->>>>>>> 43fba5ea
         \\pub const omit_frame_pointer = {};
         \\
     , .{
@@ -307,11 +270,7 @@
 
     if (target.os.tag == .wasi) {
         try buffer.print(
-<<<<<<< HEAD
-            \\pub const wasi_exec_model: std.builtin.WasiExecModel = .{fp_};
-=======
             \\pub const wasi_exec_model: std.builtin.WasiExecModel = .{f};
->>>>>>> 43fba5ea
             \\
         , .{std.zig.fmtIdPU(@tagName(opts.wasi_exec_model))});
     }
@@ -358,11 +317,7 @@
     if (root_dir.statFile(sub_path)) |stat| {
         if (stat.size != file.source.?.len) {
             std.log.warn(
-<<<<<<< HEAD
-                "the cached file '{f}{s}' had the wrong size. Expected {d}, found {d}. " ++
-=======
                 "the cached file '{f}' had the wrong size. Expected {d}, found {d}. " ++
->>>>>>> 43fba5ea
                     "Overwriting with correct file contents now",
                 .{ file.path.fmt(comp), file.source.?.len, stat.size },
             );
