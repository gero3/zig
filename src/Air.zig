//! Analyzed Intermediate Representation.
//!
//! This data is produced by Sema and consumed by codegen.
//! Unlike ZIR where there is one instance for an entire source file, each function
//! gets its own `Air` instance.

const std = @import("std");
const builtin = @import("builtin");
const assert = std.debug.assert;
const Writer = std.io.Writer;

const Air = @This();
const InternPool = @import("InternPool.zig");
const Type = @import("Type.zig");
const Value = @import("Value.zig");
const Zcu = @import("Zcu.zig");
const print = @import("Air/print.zig");
const types_resolved = @import("Air/types_resolved.zig");

pub const Legalize = @import("Air/Legalize.zig");
pub const Liveness = @import("Air/Liveness.zig");

instructions: std.MultiArrayList(Inst).Slice,
/// The meaning of this data is determined by `Inst.Tag` value.
/// The first few indexes are reserved. See `ExtraIndex` for the values.
extra: std.ArrayListUnmanaged(u32),

pub const ExtraIndex = enum(u32) {
    /// Payload index of the main `Block` in the `extra` array.
    main_block,

    _,
};

pub const Inst = struct {
    tag: Tag,
    data: Data,

    pub const Tag = enum(u8) {
        /// The first N instructions in the main block must be one arg instruction per
        /// function parameter. This makes function parameters participate in
        /// liveness analysis without any special handling.
        /// Uses the `arg` field.
        arg,
        /// Float or integer addition. For integers, wrapping is illegal behavior.
        /// Both operands are guaranteed to be the same type, and the result type
        /// is the same as both operands.
        /// Uses the `bin_op` field.
        add,
        /// Integer addition. Wrapping is a safety panic.
        /// Both operands are guaranteed to be the same type, and the result type
        /// is the same as both operands.
        /// The panic handler function must be populated before lowering AIR
        /// that contains this instruction.
        /// Uses the `bin_op` field.
        add_safe,
        /// Float addition. The instruction is allowed to have equal or more
        /// mathematical accuracy than strict IEEE-757 float addition.
        /// If either operand is NaN, the result value is undefined.
        /// Uses the `bin_op` field.
        add_optimized,
        /// Twos complement wrapping integer addition.
        /// Both operands are guaranteed to be the same type, and the result type
        /// is the same as both operands.
        /// Uses the `bin_op` field.
        add_wrap,
        /// Saturating integer addition.
        /// Both operands are guaranteed to be the same type, and the result type
        /// is the same as both operands.
        /// Uses the `bin_op` field.
        add_sat,
        /// Float or integer subtraction. For integers, wrapping is illegal behavior.
        /// Both operands are guaranteed to be the same type, and the result type
        /// is the same as both operands.
        /// Uses the `bin_op` field.
        sub,
        /// Integer subtraction. Wrapping is a safety panic.
        /// Both operands are guaranteed to be the same type, and the result type
        /// is the same as both operands.
        /// The panic handler function must be populated before lowering AIR
        /// that contains this instruction.
        /// Uses the `bin_op` field.
        sub_safe,
        /// Float subtraction. The instruction is allowed to have equal or more
        /// mathematical accuracy than strict IEEE-757 float subtraction.
        /// If either operand is NaN, the result value is undefined.
        /// Uses the `bin_op` field.
        sub_optimized,
        /// Twos complement wrapping integer subtraction.
        /// Both operands are guaranteed to be the same type, and the result type
        /// is the same as both operands.
        /// Uses the `bin_op` field.
        sub_wrap,
        /// Saturating integer subtraction.
        /// Both operands are guaranteed to be the same type, and the result type
        /// is the same as both operands.
        /// Uses the `bin_op` field.
        sub_sat,
        /// Float or integer multiplication. For integers, wrapping is illegal behavior.
        /// Both operands are guaranteed to be the same type, and the result type
        /// is the same as both operands.
        /// Uses the `bin_op` field.
        mul,
        /// Integer multiplication. Wrapping is a safety panic.
        /// Both operands are guaranteed to be the same type, and the result type
        /// is the same as both operands.
        /// The panic handler function must be populated before lowering AIR
        /// that contains this instruction.
        /// Uses the `bin_op` field.
        mul_safe,
        /// Float multiplication. The instruction is allowed to have equal or more
        /// mathematical accuracy than strict IEEE-757 float multiplication.
        /// If either operand is NaN, the result value is undefined.
        /// Uses the `bin_op` field.
        mul_optimized,
        /// Twos complement wrapping integer multiplication.
        /// Both operands are guaranteed to be the same type, and the result type
        /// is the same as both operands.
        /// Uses the `bin_op` field.
        mul_wrap,
        /// Saturating integer multiplication.
        /// Both operands are guaranteed to be the same type, and the result type
        /// is the same as both operands.
        /// Uses the `bin_op` field.
        mul_sat,
        /// Float division.
        /// Both operands are guaranteed to be the same type, and the result type
        /// is the same as both operands.
        /// Uses the `bin_op` field.
        div_float,
        /// Same as `div_float` with optimized float mode.
        div_float_optimized,
        /// Truncating integer or float division. For integers, wrapping is illegal behavior.
        /// Both operands are guaranteed to be the same type, and the result type
        /// is the same as both operands.
        /// Uses the `bin_op` field.
        div_trunc,
        /// Same as `div_trunc` with optimized float mode.
        div_trunc_optimized,
        /// Flooring integer or float division. For integers, wrapping is illegal behavior.
        /// Both operands are guaranteed to be the same type, and the result type
        /// is the same as both operands.
        /// Uses the `bin_op` field.
        div_floor,
        /// Same as `div_floor` with optimized float mode.
        div_floor_optimized,
        /// Integer or float division.
        /// If a remainder would be produced, illegal behavior occurs.
        /// For integers, overflow is illegal behavior.
        /// Both operands are guaranteed to be the same type, and the result type
        /// is the same as both operands.
        /// Uses the `bin_op` field.
        div_exact,
        /// Same as `div_exact` with optimized float mode.
        div_exact_optimized,
        /// Integer or float remainder division.
        /// Both operands are guaranteed to be the same type, and the result type
        /// is the same as both operands.
        /// Uses the `bin_op` field.
        rem,
        /// Same as `rem` with optimized float mode.
        rem_optimized,
        /// Integer or float modulus division.
        /// Both operands are guaranteed to be the same type, and the result type
        /// is the same as both operands.
        /// Uses the `bin_op` field.
        mod,
        /// Same as `mod` with optimized float mode.
        mod_optimized,
        /// Add an offset to a pointer, returning a new pointer.
        /// The offset is in element type units, not bytes.
        /// Wrapping is illegal behavior.
        /// The lhs is the pointer, rhs is the offset. Result type is the same as lhs.
        /// The pointer may be a slice.
        /// Uses the `ty_pl` field. Payload is `Bin`.
        ptr_add,
        /// Subtract an offset from a pointer, returning a new pointer.
        /// The offset is in element type units, not bytes.
        /// Wrapping is illegal behavior.
        /// The lhs is the pointer, rhs is the offset. Result type is the same as lhs.
        /// The pointer may be a slice.
        /// Uses the `ty_pl` field. Payload is `Bin`.
        ptr_sub,
        /// Given two operands which can be floats, integers, or vectors, returns the
        /// greater of the operands. For vectors it operates element-wise.
        /// Both operands are guaranteed to be the same type, and the result type
        /// is the same as both operands.
        /// Uses the `bin_op` field.
        max,
        /// Given two operands which can be floats, integers, or vectors, returns the
        /// lesser of the operands. For vectors it operates element-wise.
        /// Both operands are guaranteed to be the same type, and the result type
        /// is the same as both operands.
        /// Uses the `bin_op` field.
        min,
        /// Integer addition with overflow. Both operands are guaranteed to be the same type,
        /// and the result is a tuple with .{res, ov}. The wrapped value is written to res
        /// and if an overflow happens, ov is 1. Otherwise ov is 0.
        /// Uses the `ty_pl` field. Payload is `Bin`.
        add_with_overflow,
        /// Integer subtraction with overflow. Both operands are guaranteed to be the same type,
        /// and the result is a tuple with .{res, ov}. The wrapped value is written to res
        /// and if an overflow happens, ov is 1. Otherwise ov is 0.
        /// Uses the `ty_pl` field. Payload is `Bin`.
        sub_with_overflow,
        /// Integer multiplication with overflow. Both operands are guaranteed to be the same type,
        /// and the result is a tuple with .{res, ov}. The wrapped value is written to res
        /// and if an overflow happens, ov is 1. Otherwise ov is 0.
        /// Uses the `ty_pl` field. Payload is `Bin`.
        mul_with_overflow,
        /// Integer left-shift with overflow. Both operands are guaranteed to be the same type,
        /// and the result is a tuple with .{res, ov}. The wrapped value is written to res
        /// and if an overflow happens, ov is 1. Otherwise ov is 0.
        /// Uses the `ty_pl` field. Payload is `Bin`.
        shl_with_overflow,
        /// Allocates stack local memory.
        /// Uses the `ty` field.
        alloc,
        /// This special instruction only exists temporarily during semantic
        /// analysis and is guaranteed to be unreachable in machine code
        /// backends. It tracks a set of types that have been stored to an
        /// inferred allocation.
        /// Uses the `inferred_alloc` field.
        inferred_alloc,
        /// This special instruction only exists temporarily during semantic
        /// analysis and is guaranteed to be unreachable in machine code
        /// backends. Used to coordinate alloc_inferred, store_to_inferred_ptr,
        /// and resolve_inferred_alloc instructions for comptime code.
        /// Uses the `inferred_alloc_comptime` field.
        inferred_alloc_comptime,
        /// If the function will pass the result by-ref, this instruction returns the
        /// result pointer. Otherwise it is equivalent to `alloc`.
        /// Uses the `ty` field.
        ret_ptr,
        /// Inline assembly. Uses the `ty_pl` field. Payload is `Asm`.
        assembly,
        /// Bitwise AND. `&`.
        /// Result type is the same as both operands.
        /// Uses the `bin_op` field.
        bit_and,
        /// Bitwise OR. `|`.
        /// Result type is the same as both operands.
        /// Uses the `bin_op` field.
        bit_or,
        /// Shift right. `>>`
        /// The rhs type may be a scalar version of the lhs type.
        /// Uses the `bin_op` field.
        shr,
        /// Shift right. The shift produces a poison value if it shifts out any non-zero bits.
        /// The rhs type may be a scalar version of the lhs type.
        /// Uses the `bin_op` field.
        shr_exact,
        /// Shift left. `<<`
        /// The rhs type may be a scalar version of the lhs type.
        /// Uses the `bin_op` field.
        shl,
        /// Shift left; For unsigned integers, the shift produces a poison value if it shifts
        /// out any non-zero bits. For signed integers, the shift produces a poison value if
        /// it shifts out any bits that disagree with the resultant sign bit.
        /// The rhs type may be a scalar version of the lhs type.
        /// Uses the `bin_op` field.
        shl_exact,
        /// Saturating integer shift left. `<<|`. The result is the same type as the `lhs`.
        /// The `rhs` must have the same vector shape as the `lhs`, but with any unsigned
        /// integer as the scalar type.
        /// The rhs type may be a scalar version of the lhs type.
        /// Uses the `bin_op` field.
        shl_sat,
        /// Bitwise XOR. `^`
        /// Uses the `bin_op` field.
        xor,
        /// Boolean or binary NOT.
        /// Uses the `ty_op` field.
        not,
        /// Reinterpret the bits of a value as a different type.  This is like `@bitCast` but
        /// also supports enums and pointers.
        /// Uses the `ty_op` field.
        bitcast,
        /// Uses the `ty_pl` field with payload `Block`.  A block runs its body which always ends
        /// with a `noreturn` instruction, so the only way to proceed to the code after the `block`
        /// is to encounter a `br` that targets this `block`.  If the `block` type is `noreturn`,
        /// then there do not exist any `br` instructions targeting this `block`.
        block,
        /// A labeled block of code that loops forever. The body must be `noreturn`: loops
        /// occur through an explicit `repeat` instruction pointing back to this one.
        /// Result type is always `noreturn`; no instructions in a block follow this one.
        /// There is always at least one `repeat` instruction referencing the loop.
        /// Uses the `ty_pl` field. Payload is `Block`.
        loop,
        /// Sends control flow back to the beginning of a parent `loop` body.
        /// Uses the `repeat` field.
        repeat,
        /// Return from a block with a result.
        /// Result type is always noreturn; no instructions in a block follow this one.
        /// Uses the `br` field.
        br,
        /// Lowers to a trap/jam instruction causing program abortion.
        /// This may lower to an instruction known to be invalid.
        /// Sometimes, for the lack of a better instruction, `trap` and `breakpoint` may compile down to the same code.
        /// Result type is always noreturn; no instructions in a block follow this one.
        trap,
        /// Lowers to a trap instruction causing debuggers to break here, or the next best thing.
        /// The debugger or something else may allow the program to resume after this point.
        /// Sometimes, for the lack of a better instruction, `trap` and `breakpoint` may compile down to the same code.
        /// Result type is always void.
        breakpoint,
        /// Yields the return address of the current function.
        /// Uses the `no_op` field.
        ret_addr,
        /// Implements @frameAddress builtin.
        /// Uses the `no_op` field.
        frame_addr,
        /// Function call.
        /// Result type is the return type of the function being called.
        /// Uses the `pl_op` field with the `Call` payload. operand is the callee.
        /// Triggers `resolveTypeLayout` on the return type of the callee.
        call,
        /// Same as `call` except with the `always_tail` attribute.
        call_always_tail,
        /// Same as `call` except with the `never_tail` attribute.
        call_never_tail,
        /// Same as `call` except with the `never_inline` attribute.
        call_never_inline,
        /// Count leading zeroes of an integer according to its representation in twos complement.
        /// Result type will always be an unsigned integer big enough to fit the answer.
        /// Uses the `ty_op` field.
        clz,
        /// Count trailing zeroes of an integer according to its representation in twos complement.
        /// Result type will always be an unsigned integer big enough to fit the answer.
        /// Uses the `ty_op` field.
        ctz,
        /// Count number of 1 bits in an integer according to its representation in twos complement.
        /// Result type will always be an unsigned integer big enough to fit the answer.
        /// Uses the `ty_op` field.
        popcount,
        /// Reverse the bytes in an integer according to its representation in twos complement.
        /// Uses the `ty_op` field.
        byte_swap,
        /// Reverse the bits in an integer according to its representation in twos complement.
        /// Uses the `ty_op` field.
        bit_reverse,

        /// Square root of a floating point number.
        /// Uses the `un_op` field.
        sqrt,
        /// Sine function on a floating point number.
        /// Uses the `un_op` field.
        sin,
        /// Cosine function on a floating point number.
        /// Uses the `un_op` field.
        cos,
        /// Tangent function on a floating point number.
        /// Uses the `un_op` field.
        tan,
        /// Base e exponential of a floating point number.
        /// Uses the `un_op` field.
        exp,
        /// Base 2 exponential of a floating point number.
        /// Uses the `un_op` field.
        exp2,
        /// Natural (base e) logarithm of a floating point number.
        /// Uses the `un_op` field.
        log,
        /// Base 2 logarithm of a floating point number.
        /// Uses the `un_op` field.
        log2,
        /// Base 10 logarithm of a floating point number.
        /// Uses the `un_op` field.
        log10,
        /// Absolute value of an integer, floating point number or vector.
        /// Result type is always unsigned if the operand is an integer.
        /// Uses the `ty_op` field.
        abs,
        /// Floor: rounds a floating pointer number down to the nearest integer.
        /// Uses the `un_op` field.
        floor,
        /// Ceiling: rounds a floating pointer number up to the nearest integer.
        /// Uses the `un_op` field.
        ceil,
        /// Rounds a floating pointer number to the nearest integer.
        /// Uses the `un_op` field.
        round,
        /// Rounds a floating pointer number to the nearest integer towards zero.
        /// Uses the `un_op` field.
        trunc_float,
        /// Float negation. This affects the sign of zero, inf, and NaN, which is impossible
        /// to do with sub. Integers are not allowed and must be represented with sub with
        /// LHS of zero.
        /// Uses the `un_op` field.
        neg,
        /// Same as `neg` with optimized float mode.
        neg_optimized,

        /// `<`. Result type is always bool.
        /// Uses the `bin_op` field.
        cmp_lt,
        /// Same as `cmp_lt` with optimized float mode.
        cmp_lt_optimized,
        /// `<=`. Result type is always bool.
        /// Uses the `bin_op` field.
        cmp_lte,
        /// Same as `cmp_lte` with optimized float mode.
        cmp_lte_optimized,
        /// `==`. Result type is always bool.
        /// Uses the `bin_op` field.
        cmp_eq,
        /// Same as `cmp_eq` with optimized float mode.
        cmp_eq_optimized,
        /// `>=`. Result type is always bool.
        /// Uses the `bin_op` field.
        cmp_gte,
        /// Same as `cmp_gte` with optimized float mode.
        cmp_gte_optimized,
        /// `>`. Result type is always bool.
        /// Uses the `bin_op` field.
        cmp_gt,
        /// Same as `cmp_gt` with optimized float mode.
        cmp_gt_optimized,
        /// `!=`. Result type is always bool.
        /// Uses the `bin_op` field.
        cmp_neq,
        /// Same as `cmp_neq` with optimized float mode.
        cmp_neq_optimized,
        /// Conditional between two vectors.
        /// Result type is always a vector of bools.
        /// Uses the `ty_pl` field, payload is `VectorCmp`.
        cmp_vector,
        /// Same as `cmp_vector` with optimized float mode.
        cmp_vector_optimized,

        /// Conditional branch.
        /// Result type is always noreturn; no instructions in a block follow this one.
        /// Uses the `pl_op` field. Operand is the condition. Payload is `CondBr`.
        cond_br,
        /// Switch branch.
        /// Result type is always noreturn; no instructions in a block follow this one.
        /// Uses the `pl_op` field. Operand is the condition. Payload is `SwitchBr`.
        switch_br,
        /// Switch branch which can dispatch back to itself with a different operand.
        /// Result type is always noreturn; no instructions in a block follow this one.
        /// Uses the `pl_op` field. Operand is the condition. Payload is `SwitchBr`.
        loop_switch_br,
        /// Dispatches back to a branch of a parent `loop_switch_br`.
        /// Result type is always noreturn; no instructions in a block follow this one.
        /// Uses the `br` field. `block_inst` is a `loop_switch_br` instruction.
        switch_dispatch,
        /// Given an operand which is an error union, splits control flow. In
        /// case of error, control flow goes into the block that is part of this
        /// instruction, which is guaranteed to end with a return instruction
        /// and never breaks out of the block.
        /// In the case of non-error, control flow proceeds to the next instruction
        /// after the `try`, with the result of this instruction being the unwrapped
        /// payload value, as if `unwrap_errunion_payload` was executed on the operand.
        /// The error branch is considered to have a branch hint of `.unlikely`.
        /// Uses the `pl_op` field. Payload is `Try`.
        @"try",
        /// Same as `try` except the error branch hint is `.cold`.
        try_cold,
        /// Same as `try` except the operand is a pointer to an error union, and the
        /// result is a pointer to the payload. Result is as if `unwrap_errunion_payload_ptr`
        /// was executed on the operand.
        /// Uses the `ty_pl` field. Payload is `TryPtr`.
        try_ptr,
        /// Same as `try_ptr` except the error branch hint is `.cold`.
        try_ptr_cold,
        /// Notes the beginning of a source code statement and marks the line and column.
        /// Result type is always void.
        /// Uses the `dbg_stmt` field.
        dbg_stmt,
        /// Marks a statement that can be stepped to but produces no code.
        dbg_empty_stmt,
        /// A block that represents an inlined function call.
        /// Uses the `ty_pl` field. Payload is `DbgInlineBlock`.
        dbg_inline_block,
        /// Marks the beginning of a local variable. The operand is a pointer pointing
        /// to the storage for the variable. The local may be a const or a var.
        /// Result type is always void.
        /// Uses `pl_op`. The payload index is the variable name. It points to the extra
        /// array, reinterpreting the bytes there as a null-terminated string.
        dbg_var_ptr,
        /// Same as `dbg_var_ptr` except the local is a const, not a var, and the
        /// operand is the local's value.
        dbg_var_val,
        /// Same as `dbg_var_val` except the local is an inline function argument.
        dbg_arg_inline,
        /// ?T => bool
        /// Result type is always bool.
        /// Uses the `un_op` field.
        is_null,
        /// ?T => bool (inverted logic)
        /// Result type is always bool.
        /// Uses the `un_op` field.
        is_non_null,
        /// *?T => bool
        /// Result type is always bool.
        /// Uses the `un_op` field.
        is_null_ptr,
        /// *?T => bool (inverted logic)
        /// Result type is always bool.
        /// Uses the `un_op` field.
        is_non_null_ptr,
        /// E!T => bool
        /// Result type is always bool.
        /// Uses the `un_op` field.
        is_err,
        /// E!T => bool (inverted logic)
        /// Result type is always bool.
        /// Uses the `un_op` field.
        is_non_err,
        /// *E!T => bool
        /// Result type is always bool.
        /// Uses the `un_op` field.
        is_err_ptr,
        /// *E!T => bool (inverted logic)
        /// Result type is always bool.
        /// Uses the `un_op` field.
        is_non_err_ptr,
        /// Result type is always bool.
        /// Uses the `bin_op` field.
        bool_and,
        /// Result type is always bool.
        /// Uses the `bin_op` field.
        bool_or,
        /// Read a value from a pointer.
        /// Uses the `ty_op` field.
        load,
        /// Return a value from a function.
        /// Result type is always noreturn; no instructions in a block follow this one.
        /// Uses the `un_op` field.
        /// Triggers `resolveTypeLayout` on the return type.
        ret,
        /// Same as `ret`, except if the operand is undefined, the
        /// returned value is 0xaa bytes, and any other safety metadata
        /// such as Valgrind integrations should be notified of
        /// this value being undefined.
        ret_safe,
        /// This instruction communicates that the function's result value is pointed to by
        /// the operand. If the function will pass the result by-ref, the operand is a
        /// `ret_ptr` instruction. Otherwise, this instruction is equivalent to a `load`
        /// on the operand, followed by a `ret` on the loaded value.
        /// Result type is always noreturn; no instructions in a block follow this one.
        /// Uses the `un_op` field.
        /// Triggers `resolveTypeLayout` on the return type.
        ret_load,
        /// Write a value to a pointer. LHS is pointer, RHS is value.
        /// Result type is always void.
        /// Uses the `bin_op` field.
        /// The value to store may be undefined, in which case the destination
        /// memory region has undefined bytes after this instruction is
        /// evaluated. In such case ignoring this instruction is legal
        /// lowering.
        store,
        /// Same as `store`, except if the value to store is undefined, the
        /// memory region should be filled with 0xaa bytes, and any other
        /// safety metadata such as Valgrind integrations should be notified of
        /// this memory region being undefined.
        store_safe,
        /// Indicates the program counter will never get to this instruction.
        /// Result type is always noreturn; no instructions in a block follow this one.
        unreach,
        /// Convert from a float type to a smaller one.
        /// Uses the `ty_op` field.
        fptrunc,
        /// Convert from a float type to a wider one.
        /// Uses the `ty_op` field.
        fpext,
        /// Returns an integer with a different type than the operand. The new type may have
        /// fewer, the same, or more bits than the operand type. The new type may also
        /// differ in signedness from the operand type. However, the instruction
        /// guarantees that the same integer value fits in both types.
        /// The new type may also be an enum type, in which case the integer cast operates on
        /// the integer tag type of the enum.
        /// See `trunc` for integer truncation.
        /// Uses the `ty_op` field.
        intcast,
        /// Like `intcast`, but includes two safety checks:
        /// * triggers a safety panic if the cast truncates bits
        /// * triggers a safety panic if the destination type is an exhaustive enum
        ///   and the operand is not a valid value of this type; i.e. equivalent to
        ///   a safety check based on `.is_named_enum_value`
        intcast_safe,
        /// Truncate higher bits from an integer, resulting in an integer type with the same
        /// sign but an equal or smaller number of bits.
        /// Uses the `ty_op` field.
        trunc,
        /// ?T => T. If the value is null, illegal behavior.
        /// Uses the `ty_op` field.
        optional_payload,
        /// *?T => *T. If the value is null, illegal behavior.
        /// Uses the `ty_op` field.
        optional_payload_ptr,
        /// *?T => *T. Sets the value to non-null with an undefined payload value.
        /// Uses the `ty_op` field.
        optional_payload_ptr_set,
        /// Given a payload value, wraps it in an optional type.
        /// Uses the `ty_op` field.
        wrap_optional,
        /// E!T -> T. If the value is an error, illegal behavior.
        /// Uses the `ty_op` field.
        unwrap_errunion_payload,
        /// E!T -> E. If the value is not an error, illegal behavior.
        /// Uses the `ty_op` field.
        unwrap_errunion_err,
        /// *(E!T) -> *T. If the value is an error, illegal behavior.
        /// Uses the `ty_op` field.
        unwrap_errunion_payload_ptr,
        /// *(E!T) -> E. If the value is not an error, illegal behavior.
        /// Uses the `ty_op` field.
        unwrap_errunion_err_ptr,
        /// *(E!T) => *T. Sets the value to non-error with an undefined payload value.
        /// Uses the `ty_op` field.
        errunion_payload_ptr_set,
        /// wrap from T to E!T
        /// Uses the `ty_op` field.
        wrap_errunion_payload,
        /// wrap from E to E!T
        /// Uses the `ty_op` field.
        wrap_errunion_err,
        /// Given a pointer to a struct or union and a field index, returns a pointer to the field.
        /// Uses the `ty_pl` field, payload is `StructField`.
        /// TODO rename to `agg_field_ptr`.
        struct_field_ptr,
        /// Given a pointer to a struct or union, returns a pointer to the field.
        /// The field index is the number at the end of the name.
        /// Uses `ty_op` field.
        /// TODO rename to `agg_field_ptr_index_X`
        struct_field_ptr_index_0,
        struct_field_ptr_index_1,
        struct_field_ptr_index_2,
        struct_field_ptr_index_3,
        /// Given a byval struct or union and a field index, returns the field byval.
        /// Uses the `ty_pl` field, payload is `StructField`.
        /// TODO rename to `agg_field_val`
        struct_field_val,
        /// Given a pointer to a tagged union, set its tag to the provided value.
        /// Result type is always void.
        /// Uses the `bin_op` field. LHS is union pointer, RHS is new tag value.
        set_union_tag,
        /// Given a tagged union value, get its tag value.
        /// Uses the `ty_op` field.
        get_union_tag,
        /// Constructs a slice from a pointer and a length.
        /// Uses the `ty_pl` field, payload is `Bin`. lhs is ptr, rhs is len.
        slice,
        /// Given a slice value, return the length.
        /// Result type is always usize.
        /// Uses the `ty_op` field.
        slice_len,
        /// Given a slice value, return the pointer.
        /// Uses the `ty_op` field.
        slice_ptr,
        /// Given a pointer to a slice, return a pointer to the length of the slice.
        /// Uses the `ty_op` field.
        ptr_slice_len_ptr,
        /// Given a pointer to a slice, return a pointer to the pointer of the slice.
        /// Uses the `ty_op` field.
        ptr_slice_ptr_ptr,
        /// Given an (array value or vector value) and element index,
        /// return the element value at that index.
        /// Result type is the element type of the array operand.
        /// Uses the `bin_op` field.
        array_elem_val,
        /// Given a slice value, and element index, return the element value at that index.
        /// Result type is the element type of the slice operand.
        /// Uses the `bin_op` field.
        slice_elem_val,
        /// Given a slice value and element index, return a pointer to the element value at that index.
        /// Result type is a pointer to the element type of the slice operand.
        /// Uses the `ty_pl` field with payload `Bin`.
        slice_elem_ptr,
        /// Given a pointer value, and element index, return the element value at that index.
        /// Result type is the element type of the pointer operand.
        /// Uses the `bin_op` field.
        ptr_elem_val,
        /// Given a pointer value, and element index, return the element pointer at that index.
        /// Result type is pointer to the element type of the pointer operand.
        /// Uses the `ty_pl` field with payload `Bin`.
        ptr_elem_ptr,
        /// Given a pointer to an array, return a slice.
        /// Uses the `ty_op` field.
        array_to_slice,
        /// Given a float operand, return the integer with the closest mathematical meaning.
        /// Uses the `ty_op` field.
        int_from_float,
        /// Same as `int_from_float` with optimized float mode.
        int_from_float_optimized,
        /// Same as `int_from_float`, but with a safety check that the operand is in bounds.
        int_from_float_safe,
        /// Same as `int_from_float_optimized`, but with a safety check that the operand is in bounds.
        int_from_float_optimized_safe,
        /// Given an integer operand, return the float with the closest mathematical meaning.
        /// Uses the `ty_op` field.
        float_from_int,

        /// Transforms a vector into a scalar value by performing a sequential
        /// horizontal reduction of its elements using the specified operator.
        /// The vector element type (and hence result type) will be:
        ///  * and, or, xor       => integer or boolean
        ///  * min, max, add, mul => integer or float
        /// Uses the `reduce` field.
        reduce,
        /// Same as `reduce` with optimized float mode.
        reduce_optimized,
        /// Given an integer, bool, float, or pointer operand, return a vector with all elements
        /// equal to the scalar value.
        /// Uses the `ty_op` field.
        splat,
        /// Constructs a vector by selecting elements from a single vector based on a mask. Each
        /// mask element is either an index into the vector, or a comptime-known value, or "undef".
        /// Uses the `ty_pl` field, where the payload index points to:
        /// 1. mask_elem: ShuffleOneMask  // for each `mask_len`, which comes from `ty_pl.ty`
        /// 2. operand: Ref               // guaranteed not to be an interned value
        /// See `unwrapShuffleOne`.
        shuffle_one,
        /// Constructs a vector by selecting elements from two vectors based on a mask. Each mask
        /// element is either an index into one of the vectors, or "undef".
        /// Uses the `ty_pl` field, where the payload index points to:
        /// 1. mask_elem: ShuffleOneMask  // for each `mask_len`, which comes from `ty_pl.ty`
        /// 2. operand_a: Ref             // guaranteed not to be an interned value
        /// 3. operand_b: Ref             // guaranteed not to be an interned value
        /// See `unwrapShuffleTwo`.
        shuffle_two,
        /// Constructs a vector element-wise from `a` or `b` based on `pred`.
        /// Uses the `pl_op` field with `pred` as operand, and payload `Bin`.
        select,

        /// Given dest pointer and value, set all elements at dest to value.
        /// Dest pointer is either a slice or a pointer to array.
        /// The element type may be any type, and the slice may have any alignment.
        /// Result type is always void.
        /// Uses the `bin_op` field. LHS is the dest slice. RHS is the element value.
        /// The element value may be undefined, in which case the destination
        /// memory region has undefined bytes after this instruction is
        /// evaluated. In such case ignoring this instruction is legal
        /// lowering.
        /// If the length is compile-time known (due to the destination being a
        /// pointer-to-array), then it is guaranteed to be greater than zero.
        memset,
        /// Same as `memset`, except if the element value is undefined, the memory region
        /// should be filled with 0xaa bytes, and any other safety metadata such as Valgrind
        /// integrations should be notified of this memory region being undefined.
        memset_safe,
        /// Given dest pointer and source pointer, copy elements from source to dest.
        /// Dest pointer is either a slice or a pointer to array.
        /// The dest element type may be any type.
        /// Source pointer must have same element type as dest element type.
        /// Dest slice may have any alignment; source pointer may have any alignment.
        /// The two memory regions must not overlap.
        /// Result type is always void.
        ///
        /// Uses the `bin_op` field. LHS is the dest slice. RHS is the source pointer.
        ///
        /// If the length is compile-time known (due to the destination or
        /// source being a pointer-to-array), then it is guaranteed to be
        /// greater than zero.
        memcpy,
        /// Given dest pointer and source pointer, copy elements from source to dest.
        /// Dest pointer is either a slice or a pointer to array.
        /// The dest element type may be any type.
        /// Source pointer must have same element type as dest element type.
        /// Dest slice may have any alignment; source pointer may have any alignment.
        /// The two memory regions may overlap.
        /// Result type is always void.
        ///
        /// Uses the `bin_op` field. LHS is the dest slice. RHS is the source pointer.
        ///
        /// If the length is compile-time known (due to the destination or
        /// source being a pointer-to-array), then it is guaranteed to be
        /// greater than zero.
        memmove,

        /// Uses the `ty_pl` field with payload `Cmpxchg`.
        cmpxchg_weak,
        /// Uses the `ty_pl` field with payload `Cmpxchg`.
        cmpxchg_strong,
        /// Atomically load from a pointer.
        /// Result type is the element type of the pointer.
        /// Uses the `atomic_load` field.
        atomic_load,
        /// Atomically store through a pointer.
        /// Result type is always `void`.
        /// Uses the `bin_op` field. LHS is pointer, RHS is element.
        atomic_store_unordered,
        /// Same as `atomic_store_unordered` but with `AtomicOrder.monotonic`.
        atomic_store_monotonic,
        /// Same as `atomic_store_unordered` but with `AtomicOrder.release`.
        atomic_store_release,
        /// Same as `atomic_store_unordered` but with `AtomicOrder.seq_cst`.
        atomic_store_seq_cst,
        /// Atomically read-modify-write via a pointer.
        /// Result type is the element type of the pointer.
        /// Uses the `pl_op` field with payload `AtomicRmw`. Operand is `ptr`.
        atomic_rmw,

        /// Returns true if enum tag value has a name.
        /// Uses the `un_op` field.
        is_named_enum_value,

        /// Given an enum tag value, returns the tag name. The enum type may be non-exhaustive.
        /// Result type is always `[:0]const u8`.
        /// Uses the `un_op` field.
        tag_name,

        /// Given an error value, return the error name. Result type is always `[:0]const u8`.
        /// Uses the `un_op` field.
        error_name,

        /// Returns true if error set has error with value.
        /// Uses the `ty_op` field.
        error_set_has_value,

        /// Constructs a vector, tuple, struct, or array value out of runtime-known elements.
        /// Some of the elements may be comptime-known.
        /// Uses the `ty_pl` field, payload is index of an array of elements, each of which
        /// is a `Ref`. Length of the array is given by the vector type.
        /// If the type is an array with a sentinel, the AIR elements do not include it
        /// explicitly.
        aggregate_init,

        /// Constructs a union from a field index and a runtime-known init value.
        /// Uses the `ty_pl` field with payload `UnionInit`.
        union_init,

        /// Communicates an intent to load memory.
        /// Result is always unused.
        /// Uses the `prefetch` field.
        prefetch,

        /// Computes `(a * b) + c`, but only rounds once.
        /// Uses the `pl_op` field with payload `Bin`.
        /// The operand is the addend. The mulends are lhs and rhs.
        mul_add,

        /// Implements @fieldParentPtr builtin.
        /// Uses the `ty_pl` field.
        field_parent_ptr,

        /// Implements @wasmMemorySize builtin.
        /// Result type is always `usize`,
        /// Uses the `pl_op` field, payload represents the index of the target memory.
        /// The operand is unused and always set to `Ref.none`.
        wasm_memory_size,

        /// Implements @wasmMemoryGrow builtin.
        /// Result type is always `isize`,
        /// Uses the `pl_op` field, payload represents the index of the target memory.
        wasm_memory_grow,

        /// Returns `true` if and only if the operand, an integer with
        /// the same size as the error integer type, is less than the
        /// total number of errors in the Module.
        /// Result type is always `bool`.
        /// Uses the `un_op` field.
        /// Note that the number of errors in the Module cannot be considered stable until
        /// flush().
        cmp_lt_errors_len,

        /// Returns pointer to current error return trace.
        err_return_trace,

        /// Sets the operand as the current error return trace,
        set_err_return_trace,

        /// Convert the address space of a pointer.
        /// Uses the `ty_op` field.
        addrspace_cast,

        /// Saves the error return trace index, if any. Otherwise, returns 0.
        /// Uses the `ty_pl` field.
        save_err_return_trace_index,

        /// Store an element to a vector pointer at an index.
        /// Uses the `vector_store_elem` field.
        vector_store_elem,

        /// Compute a pointer to a `Nav` at runtime, always one of:
        ///
        /// * `threadlocal var`
        /// * `extern threadlocal var` (or corresponding `@extern`)
        /// * `@extern` with `.is_dll_import = true`
        /// * `@extern` with `.relocation = .pcrel`
        ///
        /// Such pointers are runtime values, so cannot be represented with an InternPool index.
        ///
        /// Uses the `ty_nav` field.
        runtime_nav_ptr,

        /// Implements @cVaArg builtin.
        /// Uses the `ty_op` field.
        c_va_arg,
        /// Implements @cVaCopy builtin.
        /// Uses the `ty_op` field.
        c_va_copy,
        /// Implements @cVaEnd builtin.
        /// Uses the `un_op` field.
        c_va_end,
        /// Implements @cVaStart builtin.
        /// Uses the `ty` field.
        c_va_start,

        /// Implements @workItemId builtin.
        /// Result type is always `u32`
        /// Uses the `pl_op` field, payload is the dimension to get the work item id for.
        /// Operand is unused and set to Ref.none
        work_item_id,
        /// Implements @workGroupSize builtin.
        /// Result type is always `u32`
        /// Uses the `pl_op` field, payload is the dimension to get the work group size for.
        /// Operand is unused and set to Ref.none
        work_group_size,
        /// Implements @workGroupId builtin.
        /// Result type is always `u32`
        /// Uses the `pl_op` field, payload is the dimension to get the work group id for.
        /// Operand is unused and set to Ref.none
        work_group_id,

        pub fn fromCmpOp(op: std.math.CompareOperator, optimized: bool) Tag {
            switch (op) {
                .lt => return if (optimized) .cmp_lt_optimized else .cmp_lt,
                .lte => return if (optimized) .cmp_lte_optimized else .cmp_lte,
                .eq => return if (optimized) .cmp_eq_optimized else .cmp_eq,
                .gte => return if (optimized) .cmp_gte_optimized else .cmp_gte,
                .gt => return if (optimized) .cmp_gt_optimized else .cmp_gt,
                .neq => return if (optimized) .cmp_neq_optimized else .cmp_neq,
            }
        }

        pub fn toCmpOp(tag: Tag) ?std.math.CompareOperator {
            return switch (tag) {
                .cmp_lt, .cmp_lt_optimized => .lt,
                .cmp_lte, .cmp_lte_optimized => .lte,
                .cmp_eq, .cmp_eq_optimized => .eq,
                .cmp_gte, .cmp_gte_optimized => .gte,
                .cmp_gt, .cmp_gt_optimized => .gt,
                .cmp_neq, .cmp_neq_optimized => .neq,
                else => null,
            };
        }
    };

    /// The position of an AIR instruction within the `Air` instructions array.
    pub const Index = enum(u32) {
        _,

        pub fn unwrap(index: Index) union(enum) { ref: Inst.Ref, target: u31 } {
            const low_index: u31 = @truncate(@intFromEnum(index));
            return switch (@as(u1, @intCast(@intFromEnum(index) >> 31))) {
                0 => .{ .ref = @enumFromInt(@as(u32, 1 << 31) | low_index) },
                1 => .{ .target = low_index },
            };
        }

        pub fn toRef(index: Index) Inst.Ref {
            return index.unwrap().ref;
        }

        pub fn fromTargetIndex(index: u31) Index {
            return @enumFromInt((1 << 31) | @as(u32, index));
        }

        pub fn toTargetIndex(index: Index) u31 {
            return index.unwrap().target;
        }

<<<<<<< HEAD
        pub fn format(index: Index, bw: *Writer, comptime fmt: []const u8) Writer.Error!void {
            comptime assert(fmt.len == 0);
            try bw.writeByte('%');
            switch (index.unwrap()) {
                .ref => {},
                .target => try bw.writeByte('t'),
            }
            try bw.print("{d}", .{@as(u31, @truncate(@intFromEnum(index)))});
=======
        pub fn format(index: Index, w: *std.io.Writer) std.io.Writer.Error!void {
            try w.writeByte('%');
            switch (index.unwrap()) {
                .ref => {},
                .target => try w.writeByte('t'),
            }
            try w.print("{d}", .{@as(u31, @truncate(@intFromEnum(index)))});
>>>>>>> 43fba5ea
        }
    };

    /// Either a reference to a value stored in the InternPool, or a reference to an AIR instruction.
    /// The most-significant bit of the value is a tag bit. This bit is 1 if the value represents an
    /// instruction index and 0 if it represents an InternPool index.
    ///
    /// The ref `none` is an exception: it has the tag bit set but refers to the InternPool.
    pub const Ref = enum(u32) {
        u0_type = @intFromEnum(InternPool.Index.u0_type),
        i0_type = @intFromEnum(InternPool.Index.i0_type),
        u1_type = @intFromEnum(InternPool.Index.u1_type),
        u8_type = @intFromEnum(InternPool.Index.u8_type),
        i8_type = @intFromEnum(InternPool.Index.i8_type),
        u16_type = @intFromEnum(InternPool.Index.u16_type),
        i16_type = @intFromEnum(InternPool.Index.i16_type),
        u29_type = @intFromEnum(InternPool.Index.u29_type),
        u32_type = @intFromEnum(InternPool.Index.u32_type),
        i32_type = @intFromEnum(InternPool.Index.i32_type),
        u64_type = @intFromEnum(InternPool.Index.u64_type),
        i64_type = @intFromEnum(InternPool.Index.i64_type),
        u80_type = @intFromEnum(InternPool.Index.u80_type),
        u128_type = @intFromEnum(InternPool.Index.u128_type),
        i128_type = @intFromEnum(InternPool.Index.i128_type),
        u256_type = @intFromEnum(InternPool.Index.u256_type),
        usize_type = @intFromEnum(InternPool.Index.usize_type),
        isize_type = @intFromEnum(InternPool.Index.isize_type),
        c_char_type = @intFromEnum(InternPool.Index.c_char_type),
        c_short_type = @intFromEnum(InternPool.Index.c_short_type),
        c_ushort_type = @intFromEnum(InternPool.Index.c_ushort_type),
        c_int_type = @intFromEnum(InternPool.Index.c_int_type),
        c_uint_type = @intFromEnum(InternPool.Index.c_uint_type),
        c_long_type = @intFromEnum(InternPool.Index.c_long_type),
        c_ulong_type = @intFromEnum(InternPool.Index.c_ulong_type),
        c_longlong_type = @intFromEnum(InternPool.Index.c_longlong_type),
        c_ulonglong_type = @intFromEnum(InternPool.Index.c_ulonglong_type),
        c_longdouble_type = @intFromEnum(InternPool.Index.c_longdouble_type),
        f16_type = @intFromEnum(InternPool.Index.f16_type),
        f32_type = @intFromEnum(InternPool.Index.f32_type),
        f64_type = @intFromEnum(InternPool.Index.f64_type),
        f80_type = @intFromEnum(InternPool.Index.f80_type),
        f128_type = @intFromEnum(InternPool.Index.f128_type),
        anyopaque_type = @intFromEnum(InternPool.Index.anyopaque_type),
        bool_type = @intFromEnum(InternPool.Index.bool_type),
        void_type = @intFromEnum(InternPool.Index.void_type),
        type_type = @intFromEnum(InternPool.Index.type_type),
        anyerror_type = @intFromEnum(InternPool.Index.anyerror_type),
        comptime_int_type = @intFromEnum(InternPool.Index.comptime_int_type),
        comptime_float_type = @intFromEnum(InternPool.Index.comptime_float_type),
        noreturn_type = @intFromEnum(InternPool.Index.noreturn_type),
        anyframe_type = @intFromEnum(InternPool.Index.anyframe_type),
        null_type = @intFromEnum(InternPool.Index.null_type),
        undefined_type = @intFromEnum(InternPool.Index.undefined_type),
        enum_literal_type = @intFromEnum(InternPool.Index.enum_literal_type),
        ptr_usize_type = @intFromEnum(InternPool.Index.ptr_usize_type),
        ptr_const_comptime_int_type = @intFromEnum(InternPool.Index.ptr_const_comptime_int_type),
        manyptr_u8_type = @intFromEnum(InternPool.Index.manyptr_u8_type),
        manyptr_const_u8_type = @intFromEnum(InternPool.Index.manyptr_const_u8_type),
        manyptr_const_u8_sentinel_0_type = @intFromEnum(InternPool.Index.manyptr_const_u8_sentinel_0_type),
        slice_const_u8_type = @intFromEnum(InternPool.Index.slice_const_u8_type),
        slice_const_u8_sentinel_0_type = @intFromEnum(InternPool.Index.slice_const_u8_sentinel_0_type),
        vector_8_i8_type = @intFromEnum(InternPool.Index.vector_8_i8_type),
        vector_16_i8_type = @intFromEnum(InternPool.Index.vector_16_i8_type),
        vector_32_i8_type = @intFromEnum(InternPool.Index.vector_32_i8_type),
        vector_64_i8_type = @intFromEnum(InternPool.Index.vector_64_i8_type),
        vector_1_u8_type = @intFromEnum(InternPool.Index.vector_1_u8_type),
        vector_2_u8_type = @intFromEnum(InternPool.Index.vector_2_u8_type),
        vector_4_u8_type = @intFromEnum(InternPool.Index.vector_4_u8_type),
        vector_8_u8_type = @intFromEnum(InternPool.Index.vector_8_u8_type),
        vector_16_u8_type = @intFromEnum(InternPool.Index.vector_16_u8_type),
        vector_32_u8_type = @intFromEnum(InternPool.Index.vector_32_u8_type),
        vector_64_u8_type = @intFromEnum(InternPool.Index.vector_64_u8_type),
        vector_2_i16_type = @intFromEnum(InternPool.Index.vector_2_i16_type),
        vector_4_i16_type = @intFromEnum(InternPool.Index.vector_4_i16_type),
        vector_8_i16_type = @intFromEnum(InternPool.Index.vector_8_i16_type),
        vector_16_i16_type = @intFromEnum(InternPool.Index.vector_16_i16_type),
        vector_32_i16_type = @intFromEnum(InternPool.Index.vector_32_i16_type),
        vector_4_u16_type = @intFromEnum(InternPool.Index.vector_4_u16_type),
        vector_8_u16_type = @intFromEnum(InternPool.Index.vector_8_u16_type),
        vector_16_u16_type = @intFromEnum(InternPool.Index.vector_16_u16_type),
        vector_32_u16_type = @intFromEnum(InternPool.Index.vector_32_u16_type),
        vector_2_i32_type = @intFromEnum(InternPool.Index.vector_2_i32_type),
        vector_4_i32_type = @intFromEnum(InternPool.Index.vector_4_i32_type),
        vector_8_i32_type = @intFromEnum(InternPool.Index.vector_8_i32_type),
        vector_16_i32_type = @intFromEnum(InternPool.Index.vector_16_i32_type),
        vector_4_u32_type = @intFromEnum(InternPool.Index.vector_4_u32_type),
        vector_8_u32_type = @intFromEnum(InternPool.Index.vector_8_u32_type),
        vector_16_u32_type = @intFromEnum(InternPool.Index.vector_16_u32_type),
        vector_2_i64_type = @intFromEnum(InternPool.Index.vector_2_i64_type),
        vector_4_i64_type = @intFromEnum(InternPool.Index.vector_4_i64_type),
        vector_8_i64_type = @intFromEnum(InternPool.Index.vector_8_i64_type),
        vector_2_u64_type = @intFromEnum(InternPool.Index.vector_2_u64_type),
        vector_4_u64_type = @intFromEnum(InternPool.Index.vector_4_u64_type),
        vector_8_u64_type = @intFromEnum(InternPool.Index.vector_8_u64_type),
        vector_1_u128_type = @intFromEnum(InternPool.Index.vector_1_u128_type),
        vector_2_u128_type = @intFromEnum(InternPool.Index.vector_2_u128_type),
        vector_1_u256_type = @intFromEnum(InternPool.Index.vector_1_u256_type),
        vector_4_f16_type = @intFromEnum(InternPool.Index.vector_4_f16_type),
        vector_8_f16_type = @intFromEnum(InternPool.Index.vector_8_f16_type),
        vector_16_f16_type = @intFromEnum(InternPool.Index.vector_16_f16_type),
        vector_32_f16_type = @intFromEnum(InternPool.Index.vector_32_f16_type),
        vector_2_f32_type = @intFromEnum(InternPool.Index.vector_2_f32_type),
        vector_4_f32_type = @intFromEnum(InternPool.Index.vector_4_f32_type),
        vector_8_f32_type = @intFromEnum(InternPool.Index.vector_8_f32_type),
        vector_16_f32_type = @intFromEnum(InternPool.Index.vector_16_f32_type),
        vector_2_f64_type = @intFromEnum(InternPool.Index.vector_2_f64_type),
        vector_4_f64_type = @intFromEnum(InternPool.Index.vector_4_f64_type),
        vector_8_f64_type = @intFromEnum(InternPool.Index.vector_8_f64_type),
        optional_noreturn_type = @intFromEnum(InternPool.Index.optional_noreturn_type),
        anyerror_void_error_union_type = @intFromEnum(InternPool.Index.anyerror_void_error_union_type),
        adhoc_inferred_error_set_type = @intFromEnum(InternPool.Index.adhoc_inferred_error_set_type),
        generic_poison_type = @intFromEnum(InternPool.Index.generic_poison_type),
        empty_tuple_type = @intFromEnum(InternPool.Index.empty_tuple_type),
        undef = @intFromEnum(InternPool.Index.undef),
        undef_bool = @intFromEnum(InternPool.Index.undef_bool),
        undef_usize = @intFromEnum(InternPool.Index.undef_usize),
        undef_u1 = @intFromEnum(InternPool.Index.undef_u1),
        zero = @intFromEnum(InternPool.Index.zero),
        zero_usize = @intFromEnum(InternPool.Index.zero_usize),
        zero_u1 = @intFromEnum(InternPool.Index.zero_u1),
        zero_u8 = @intFromEnum(InternPool.Index.zero_u8),
        one = @intFromEnum(InternPool.Index.one),
        one_usize = @intFromEnum(InternPool.Index.one_usize),
        one_u1 = @intFromEnum(InternPool.Index.one_u1),
        one_u8 = @intFromEnum(InternPool.Index.one_u8),
        four_u8 = @intFromEnum(InternPool.Index.four_u8),
        negative_one = @intFromEnum(InternPool.Index.negative_one),
        void_value = @intFromEnum(InternPool.Index.void_value),
        unreachable_value = @intFromEnum(InternPool.Index.unreachable_value),
        null_value = @intFromEnum(InternPool.Index.null_value),
        bool_true = @intFromEnum(InternPool.Index.bool_true),
        bool_false = @intFromEnum(InternPool.Index.bool_false),
        empty_tuple = @intFromEnum(InternPool.Index.empty_tuple),

        /// This Ref does not correspond to any AIR instruction or constant
        /// value and may instead be used as a sentinel to indicate null.
        none = @intFromEnum(InternPool.Index.none),
        _,

        pub fn toInterned(ref: Ref) ?InternPool.Index {
            assert(ref != .none);
            return ref.toInternedAllowNone();
        }

        pub fn toInternedAllowNone(ref: Ref) ?InternPool.Index {
            return switch (ref) {
                .none => .none,
                else => if (@intFromEnum(ref) >> 31 == 0)
                    @enumFromInt(@as(u31, @truncate(@intFromEnum(ref))))
                else
                    null,
            };
        }

        pub fn toIndex(ref: Ref) ?Index {
            assert(ref != .none);
            return ref.toIndexAllowNone();
        }

        pub fn toIndexAllowNone(ref: Ref) ?Index {
            return switch (ref) {
                .none => null,
                else => if (@intFromEnum(ref) >> 31 != 0)
                    @enumFromInt(@as(u31, @truncate(@intFromEnum(ref))))
                else
                    null,
            };
        }

        pub fn toType(ref: Ref) Type {
            return .fromInterned(ref.toInterned().?);
        }

        pub fn fromIntern(ip_index: InternPool.Index) Ref {
            return switch (ip_index) {
                .none => .none,
                else => {
                    assert(@intFromEnum(ip_index) >> 31 == 0);
                    return @enumFromInt(@as(u31, @intCast(@intFromEnum(ip_index))));
                },
            };
        }

        pub fn fromValue(v: Value) Ref {
            return .fromIntern(v.toIntern());
        }
    };

    /// All instructions have an 8-byte payload, which is contained within
    /// this union. `Tag` determines which union field is active, as well as
    /// how to interpret the data within.
    pub const Data = union {
        no_op: void,
        un_op: Ref,

        bin_op: struct {
            lhs: Ref,
            rhs: Ref,
        },
        ty: Type,
        arg: struct {
            ty: Ref,
            zir_param_index: u32,
        },
        ty_op: struct {
            ty: Ref,
            operand: Ref,
        },
        ty_pl: struct {
            ty: Ref,
            // Index into a different array.
            payload: u32,
        },
        br: struct {
            block_inst: Index,
            operand: Ref,
        },
        repeat: struct {
            loop_inst: Index,
        },
        pl_op: struct {
            operand: Ref,
            payload: u32,
        },
        dbg_stmt: struct {
            line: u32,
            column: u32,
        },
        atomic_load: struct {
            ptr: Ref,
            order: std.builtin.AtomicOrder,
        },
        prefetch: struct {
            ptr: Ref,
            rw: std.builtin.PrefetchOptions.Rw,
            locality: u2,
            cache: std.builtin.PrefetchOptions.Cache,
        },
        reduce: struct {
            operand: Ref,
            operation: std.builtin.ReduceOp,
        },
        vector_store_elem: struct {
            vector_ptr: Ref,
            // Index into a different array.
            payload: u32,
        },
        ty_nav: struct {
            ty: InternPool.Index,
            nav: InternPool.Nav.Index,
        },
        inferred_alloc_comptime: InferredAllocComptime,
        inferred_alloc: InferredAlloc,

        pub const InferredAllocComptime = struct {
            alignment: InternPool.Alignment,
            is_const: bool,
            /// This is `undefined` until we encounter a `store_to_inferred_alloc`,
            /// at which point the pointer is created and stored here.
            ptr: InternPool.Index,
        };

        pub const InferredAlloc = struct {
            alignment: InternPool.Alignment,
            is_const: bool,
        };

        // Make sure we don't accidentally add a field to make this union
        // bigger than expected. Note that in safety builds, Zig is allowed
        // to insert a secret field for safety checks.
        comptime {
            if (!std.debug.runtime_safety) {
                assert(@sizeOf(Data) == 8);
            }
        }
    };
};

/// Trailing is a list of instruction indexes for every `body_len`.
pub const Block = struct {
    body_len: u32,
};

/// Trailing is a list of instruction indexes for every `body_len`.
pub const DbgInlineBlock = struct {
    func: InternPool.Index,
    body_len: u32,
};

/// Trailing is a list of `Inst.Ref` for every `args_len`.
pub const Call = struct {
    args_len: u32,
};

/// This data is stored inside extra, with two sets of trailing `Inst.Ref`:
/// * 0. the then body, according to `then_body_len`.
/// * 1. the else body, according to `else_body_len`.
pub const CondBr = struct {
    then_body_len: u32,
    else_body_len: u32,
    branch_hints: BranchHints,
    pub const BranchHints = packed struct(u32) {
        true: std.builtin.BranchHint = .none,
        false: std.builtin.BranchHint = .none,
        then_cov: CoveragePoint = .none,
        else_cov: CoveragePoint = .none,
        _: u24 = 0,
    };
};

/// Trailing:
/// * 0. `BranchHint` for each `cases_len + 1`. bit-packed into `u32`
///      elems such that each `u32` contains up to 10x `BranchHint`.
///      LSBs are first case. Final hint is `else`.
/// * 1. `Case` for each `cases_len`
/// * 2. the else body, according to `else_body_len`.
pub const SwitchBr = struct {
    cases_len: u32,
    else_body_len: u32,

    /// Trailing:
    /// * item: Inst.Ref // for each `items_len`
    /// * { range_start: Inst.Ref, range_end: Inst.Ref } // for each `ranges_len`
    /// * body_inst: Inst.Index // for each `body_len`
    pub const Case = struct {
        items_len: u32,
        ranges_len: u32,
        body_len: u32,
    };
};

/// This data is stored inside extra. Trailing:
/// 0. body: Inst.Index // for each body_len
pub const Try = struct {
    body_len: u32,
};

/// This data is stored inside extra. Trailing:
/// 0. body: Inst.Index // for each body_len
pub const TryPtr = struct {
    ptr: Inst.Ref,
    body_len: u32,
};

pub const StructField = struct {
    /// Whether this is a pointer or byval is determined by the AIR tag.
    struct_operand: Inst.Ref,
    field_index: u32,
};

pub const Bin = struct {
    lhs: Inst.Ref,
    rhs: Inst.Ref,
};

pub const FieldParentPtr = struct {
    field_ptr: Inst.Ref,
    field_index: u32,
};

pub const VectorCmp = struct {
    lhs: Inst.Ref,
    rhs: Inst.Ref,
    op: u32,

    pub fn compareOperator(self: VectorCmp) std.math.CompareOperator {
        return @enumFromInt(@as(u3, @intCast(self.op)));
    }

    pub fn encodeOp(compare_operator: std.math.CompareOperator) u32 {
        return @intFromEnum(compare_operator);
    }
};

/// Used by `Inst.Tag.shuffle_one`. Represents a mask element which either indexes into a
/// runtime-known vector, or is a comptime-known value.
pub const ShuffleOneMask = packed struct(u32) {
    index: u31,
    kind: enum(u1) { elem, value },
    pub fn elem(idx: u32) ShuffleOneMask {
        return .{ .index = @intCast(idx), .kind = .elem };
    }
    pub fn value(val: Value) ShuffleOneMask {
        return .{ .index = @intCast(@intFromEnum(val.toIntern())), .kind = .value };
    }
    pub const Unwrapped = union(enum) {
        /// The resulting element is this index into the runtime vector.
        elem: u32,
        /// The resulting element is this comptime-known value.
        /// It is correctly typed. It might be `undefined`.
        value: InternPool.Index,
    };
    pub fn unwrap(raw: ShuffleOneMask) Unwrapped {
        return switch (raw.kind) {
            .elem => .{ .elem = raw.index },
            .value => .{ .value = @enumFromInt(raw.index) },
        };
    }
};

/// Used by `Inst.Tag.shuffle_two`. Represents a mask element which either indexes into one
/// of two runtime-known vectors, or is undefined.
pub const ShuffleTwoMask = enum(u32) {
    undef = std.math.maxInt(u32),
    _,
    pub fn aElem(idx: u32) ShuffleTwoMask {
        return @enumFromInt(idx << 1);
    }
    pub fn bElem(idx: u32) ShuffleTwoMask {
        return @enumFromInt(idx << 1 | 1);
    }
    pub const Unwrapped = union(enum) {
        /// The resulting element is this index into the first runtime vector.
        a_elem: u32,
        /// The resulting element is this index into the second runtime vector.
        b_elem: u32,
        /// The resulting element is `undefined`.
        undef,
    };
    pub fn unwrap(raw: ShuffleTwoMask) Unwrapped {
        switch (raw) {
            .undef => return .undef,
            _ => {},
        }
        const x = @intFromEnum(raw);
        return switch (@as(u1, @truncate(x))) {
            0 => .{ .a_elem = x >> 1 },
            1 => .{ .b_elem = x >> 1 },
        };
    }
};

/// Trailing:
/// 0. `Inst.Ref` for every outputs_len
/// 1. `Inst.Ref` for every inputs_len
/// 2. for every outputs_len
///    - constraint: memory at this position is reinterpreted as a null
///      terminated string.
///    - name: memory at this position is reinterpreted as a null
///      terminated string. pad to the next u32 after the null byte.
/// 3. for every inputs_len
///    - constraint: memory at this position is reinterpreted as a null
///      terminated string.
///    - name: memory at this position is reinterpreted as a null
///      terminated string. pad to the next u32 after the null byte.
/// 4. for every clobbers_len
///    - clobber_name: memory at this position is reinterpreted as a null
///      terminated string. pad to the next u32 after the null byte.
/// 5. A number of u32 elements follow according to the equation `(source_len + 3) / 4`.
///    Memory starting at this position is reinterpreted as the source bytes.
pub const Asm = struct {
    /// Length of the assembly source in bytes.
    source_len: u32,
    outputs_len: u32,
    inputs_len: u32,
    /// The MSB is `is_volatile`.
    /// The rest of the bits are `clobbers_len`.
    flags: u32,
};

pub const Cmpxchg = struct {
    ptr: Inst.Ref,
    expected_value: Inst.Ref,
    new_value: Inst.Ref,
    /// 0b00000000000000000000000000000XXX - success_order
    /// 0b00000000000000000000000000XXX000 - failure_order
    flags: u32,

    pub fn successOrder(self: Cmpxchg) std.builtin.AtomicOrder {
        return @enumFromInt(@as(u3, @truncate(self.flags)));
    }

    pub fn failureOrder(self: Cmpxchg) std.builtin.AtomicOrder {
        return @enumFromInt(@as(u3, @intCast(self.flags >> 3)));
    }
};

pub const AtomicRmw = struct {
    operand: Inst.Ref,
    /// 0b00000000000000000000000000000XXX - ordering
    /// 0b0000000000000000000000000XXXX000 - op
    flags: u32,

    pub fn ordering(self: AtomicRmw) std.builtin.AtomicOrder {
        return @enumFromInt(@as(u3, @truncate(self.flags)));
    }

    pub fn op(self: AtomicRmw) std.builtin.AtomicRmwOp {
        return @enumFromInt(@as(u4, @intCast(self.flags >> 3)));
    }
};

pub const UnionInit = struct {
    field_index: u32,
    init: Inst.Ref,
};

pub fn getMainBody(air: Air) []const Air.Inst.Index {
    const body_index = air.extra.items[@intFromEnum(ExtraIndex.main_block)];
    const extra = air.extraData(Block, body_index);
    return @ptrCast(air.extra.items[extra.end..][0..extra.data.body_len]);
}

pub fn typeOf(air: *const Air, inst: Air.Inst.Ref, ip: *const InternPool) Type {
    if (inst.toInterned()) |ip_index| {
        return .fromInterned(ip.typeOf(ip_index));
    } else {
        return air.typeOfIndex(inst.toIndex().?, ip);
    }
}

pub fn typeOfIndex(air: *const Air, inst: Air.Inst.Index, ip: *const InternPool) Type {
    const datas = air.instructions.items(.data);
    switch (air.instructions.items(.tag)[@intFromEnum(inst)]) {
        .add,
        .add_safe,
        .add_wrap,
        .add_sat,
        .sub,
        .sub_safe,
        .sub_wrap,
        .sub_sat,
        .mul,
        .mul_safe,
        .mul_wrap,
        .mul_sat,
        .div_float,
        .div_trunc,
        .div_floor,
        .div_exact,
        .rem,
        .mod,
        .bit_and,
        .bit_or,
        .xor,
        .shr,
        .shr_exact,
        .shl,
        .shl_exact,
        .shl_sat,
        .min,
        .max,
        .bool_and,
        .bool_or,
        .add_optimized,
        .sub_optimized,
        .mul_optimized,
        .div_float_optimized,
        .div_trunc_optimized,
        .div_floor_optimized,
        .div_exact_optimized,
        .rem_optimized,
        .mod_optimized,
        => return air.typeOf(datas[@intFromEnum(inst)].bin_op.lhs, ip),

        .sqrt,
        .sin,
        .cos,
        .tan,
        .exp,
        .exp2,
        .log,
        .log2,
        .log10,
        .floor,
        .ceil,
        .round,
        .trunc_float,
        .neg,
        .neg_optimized,
        => return air.typeOf(datas[@intFromEnum(inst)].un_op, ip),

        .cmp_lt,
        .cmp_lte,
        .cmp_eq,
        .cmp_gte,
        .cmp_gt,
        .cmp_neq,
        .cmp_lt_optimized,
        .cmp_lte_optimized,
        .cmp_eq_optimized,
        .cmp_gte_optimized,
        .cmp_gt_optimized,
        .cmp_neq_optimized,
        .cmp_lt_errors_len,
        .is_null,
        .is_non_null,
        .is_null_ptr,
        .is_non_null_ptr,
        .is_err,
        .is_non_err,
        .is_err_ptr,
        .is_non_err_ptr,
        .is_named_enum_value,
        .error_set_has_value,
        => return .bool,

        .alloc,
        .ret_ptr,
        .err_return_trace,
        .c_va_start,
        => return datas[@intFromEnum(inst)].ty,

        .arg => return datas[@intFromEnum(inst)].arg.ty.toType(),

        .assembly,
        .block,
        .dbg_inline_block,
        .struct_field_ptr,
        .struct_field_val,
        .slice_elem_ptr,
        .ptr_elem_ptr,
        .cmpxchg_weak,
        .cmpxchg_strong,
        .slice,
        .aggregate_init,
        .union_init,
        .field_parent_ptr,
        .cmp_vector,
        .cmp_vector_optimized,
        .add_with_overflow,
        .sub_with_overflow,
        .mul_with_overflow,
        .shl_with_overflow,
        .ptr_add,
        .ptr_sub,
        .try_ptr,
        .try_ptr_cold,
        .shuffle_one,
        .shuffle_two,
        => return datas[@intFromEnum(inst)].ty_pl.ty.toType(),

        .not,
        .bitcast,
        .load,
        .fpext,
        .fptrunc,
        .intcast,
        .intcast_safe,
        .trunc,
        .optional_payload,
        .optional_payload_ptr,
        .optional_payload_ptr_set,
        .errunion_payload_ptr_set,
        .wrap_optional,
        .unwrap_errunion_payload,
        .unwrap_errunion_err,
        .unwrap_errunion_payload_ptr,
        .unwrap_errunion_err_ptr,
        .wrap_errunion_payload,
        .wrap_errunion_err,
        .slice_ptr,
        .ptr_slice_len_ptr,
        .ptr_slice_ptr_ptr,
        .struct_field_ptr_index_0,
        .struct_field_ptr_index_1,
        .struct_field_ptr_index_2,
        .struct_field_ptr_index_3,
        .array_to_slice,
        .int_from_float,
        .int_from_float_optimized,
        .int_from_float_safe,
        .int_from_float_optimized_safe,
        .float_from_int,
        .splat,
        .get_union_tag,
        .clz,
        .ctz,
        .popcount,
        .byte_swap,
        .bit_reverse,
        .addrspace_cast,
        .c_va_arg,
        .c_va_copy,
        .abs,
        => return datas[@intFromEnum(inst)].ty_op.ty.toType(),

        .loop,
        .repeat,
        .br,
        .cond_br,
        .switch_br,
        .loop_switch_br,
        .switch_dispatch,
        .ret,
        .ret_safe,
        .ret_load,
        .unreach,
        .trap,
        => return .noreturn,

        .breakpoint,
        .dbg_stmt,
        .dbg_empty_stmt,
        .dbg_var_ptr,
        .dbg_var_val,
        .dbg_arg_inline,
        .store,
        .store_safe,
        .atomic_store_unordered,
        .atomic_store_monotonic,
        .atomic_store_release,
        .atomic_store_seq_cst,
        .memset,
        .memset_safe,
        .memcpy,
        .memmove,
        .set_union_tag,
        .prefetch,
        .set_err_return_trace,
        .vector_store_elem,
        .c_va_end,
        => return .void,

        .slice_len,
        .ret_addr,
        .frame_addr,
        .save_err_return_trace_index,
        => return .usize,

        .wasm_memory_grow => return .isize,
        .wasm_memory_size => return .usize,

        .tag_name, .error_name => return .slice_const_u8_sentinel_0,

        .call, .call_always_tail, .call_never_tail, .call_never_inline => {
            const callee_ty = air.typeOf(datas[@intFromEnum(inst)].pl_op.operand, ip);
            return .fromInterned(ip.funcTypeReturnType(callee_ty.toIntern()));
        },

        .slice_elem_val, .ptr_elem_val, .array_elem_val => {
            const ptr_ty = air.typeOf(datas[@intFromEnum(inst)].bin_op.lhs, ip);
            return ptr_ty.childTypeIp(ip);
        },
        .atomic_load => {
            const ptr_ty = air.typeOf(datas[@intFromEnum(inst)].atomic_load.ptr, ip);
            return ptr_ty.childTypeIp(ip);
        },
        .atomic_rmw => {
            const ptr_ty = air.typeOf(datas[@intFromEnum(inst)].pl_op.operand, ip);
            return ptr_ty.childTypeIp(ip);
        },

        .reduce, .reduce_optimized => {
            const operand_ty = air.typeOf(datas[@intFromEnum(inst)].reduce.operand, ip);
            return .fromInterned(ip.indexToKey(operand_ty.ip_index).vector_type.child);
        },

        .mul_add => return air.typeOf(datas[@intFromEnum(inst)].pl_op.operand, ip),
        .select => {
            const extra = air.extraData(Air.Bin, datas[@intFromEnum(inst)].pl_op.payload).data;
            return air.typeOf(extra.lhs, ip);
        },

        .@"try", .try_cold => {
            const err_union_ty = air.typeOf(datas[@intFromEnum(inst)].pl_op.operand, ip);
            return .fromInterned(ip.indexToKey(err_union_ty.ip_index).error_union_type.payload_type);
        },

        .runtime_nav_ptr => return .fromInterned(datas[@intFromEnum(inst)].ty_nav.ty),

        .work_item_id,
        .work_group_size,
        .work_group_id,
        => return .u32,

        .inferred_alloc => unreachable,
        .inferred_alloc_comptime => unreachable,
    }
}

/// Returns the requested data, as well as the new index which is at the start of the
/// trailers for the object.
pub fn extraData(air: Air, comptime T: type, index: usize) struct { data: T, end: usize } {
    const fields = std.meta.fields(T);
    var i: usize = index;
    var result: T = undefined;
    inline for (fields) |field| {
        @field(result, field.name) = switch (field.type) {
            u32 => air.extra.items[i],
            InternPool.Index, Inst.Ref => @enumFromInt(air.extra.items[i]),
            i32, CondBr.BranchHints => @bitCast(air.extra.items[i]),
            else => @compileError("bad field type: " ++ @typeName(field.type)),
        };
        i += 1;
    }
    return .{
        .data = result,
        .end = i,
    };
}

pub fn deinit(air: *Air, gpa: std.mem.Allocator) void {
    air.instructions.deinit(gpa);
    air.extra.deinit(gpa);
    air.* = undefined;
}

pub fn internedToRef(ip_index: InternPool.Index) Inst.Ref {
    return .fromIntern(ip_index);
}

/// Returns `null` if runtime-known.
pub fn value(air: Air, inst: Inst.Ref, pt: Zcu.PerThread) !?Value {
    if (inst.toInterned()) |ip_index| {
        return .fromInterned(ip_index);
    }
    const index = inst.toIndex().?;
    return air.typeOfIndex(index, &pt.zcu.intern_pool).onePossibleValue(pt);
}

pub const NullTerminatedString = enum(u32) {
    none = std.math.maxInt(u32),
    _,

    pub fn toSlice(nts: NullTerminatedString, air: Air) [:0]const u8 {
        if (nts == .none) return "";
        const bytes = std.mem.sliceAsBytes(air.extra.items[@intFromEnum(nts)..]);
        return bytes[0..std.mem.indexOfScalar(u8, bytes, 0).? :0];
    }
};

/// Returns whether the given instruction must always be lowered, for instance
/// because it can cause side effects. If an instruction does not need to be
/// lowered, and Liveness determines its result is unused, backends should
/// avoid lowering it.
pub fn mustLower(air: Air, inst: Air.Inst.Index, ip: *const InternPool) bool {
    const data = air.instructions.items(.data)[@intFromEnum(inst)];
    return switch (air.instructions.items(.tag)[@intFromEnum(inst)]) {
        .arg,
        .assembly,
        .block,
        .loop,
        .repeat,
        .br,
        .trap,
        .breakpoint,
        .call,
        .call_always_tail,
        .call_never_tail,
        .call_never_inline,
        .cond_br,
        .switch_br,
        .loop_switch_br,
        .switch_dispatch,
        .@"try",
        .try_cold,
        .try_ptr,
        .try_ptr_cold,
        .dbg_stmt,
        .dbg_empty_stmt,
        .dbg_inline_block,
        .dbg_var_ptr,
        .dbg_var_val,
        .dbg_arg_inline,
        .ret,
        .ret_safe,
        .ret_load,
        .store,
        .store_safe,
        .unreach,
        .optional_payload_ptr_set,
        .errunion_payload_ptr_set,
        .set_union_tag,
        .memset,
        .memset_safe,
        .memcpy,
        .memmove,
        .cmpxchg_weak,
        .cmpxchg_strong,
        .atomic_store_unordered,
        .atomic_store_monotonic,
        .atomic_store_release,
        .atomic_store_seq_cst,
        .atomic_rmw,
        .prefetch,
        .wasm_memory_grow,
        .set_err_return_trace,
        .vector_store_elem,
        .c_va_arg,
        .c_va_copy,
        .c_va_end,
        .c_va_start,
        .add_safe,
        .sub_safe,
        .mul_safe,
        .intcast_safe,
        .int_from_float_safe,
        .int_from_float_optimized_safe,
        => true,

        .add,
        .add_optimized,
        .add_wrap,
        .add_sat,
        .sub,
        .sub_optimized,
        .sub_wrap,
        .sub_sat,
        .mul,
        .mul_optimized,
        .mul_wrap,
        .mul_sat,
        .div_float,
        .div_float_optimized,
        .div_trunc,
        .div_trunc_optimized,
        .div_floor,
        .div_floor_optimized,
        .div_exact,
        .div_exact_optimized,
        .rem,
        .rem_optimized,
        .mod,
        .mod_optimized,
        .ptr_add,
        .ptr_sub,
        .max,
        .min,
        .add_with_overflow,
        .sub_with_overflow,
        .mul_with_overflow,
        .shl_with_overflow,
        .alloc,
        .inferred_alloc,
        .inferred_alloc_comptime,
        .ret_ptr,
        .bit_and,
        .bit_or,
        .shr,
        .shr_exact,
        .shl,
        .shl_exact,
        .shl_sat,
        .xor,
        .not,
        .bitcast,
        .ret_addr,
        .frame_addr,
        .clz,
        .ctz,
        .popcount,
        .byte_swap,
        .bit_reverse,
        .sqrt,
        .sin,
        .cos,
        .tan,
        .exp,
        .exp2,
        .log,
        .log2,
        .log10,
        .abs,
        .floor,
        .ceil,
        .round,
        .trunc_float,
        .neg,
        .neg_optimized,
        .cmp_lt,
        .cmp_lt_optimized,
        .cmp_lte,
        .cmp_lte_optimized,
        .cmp_eq,
        .cmp_eq_optimized,
        .cmp_gte,
        .cmp_gte_optimized,
        .cmp_gt,
        .cmp_gt_optimized,
        .cmp_neq,
        .cmp_neq_optimized,
        .cmp_vector,
        .cmp_vector_optimized,
        .is_null,
        .is_non_null,
        .is_err,
        .is_non_err,
        .bool_and,
        .bool_or,
        .fptrunc,
        .fpext,
        .intcast,
        .trunc,
        .optional_payload,
        .optional_payload_ptr,
        .wrap_optional,
        .unwrap_errunion_payload,
        .unwrap_errunion_err,
        .unwrap_errunion_payload_ptr,
        .wrap_errunion_payload,
        .wrap_errunion_err,
        .struct_field_ptr,
        .struct_field_ptr_index_0,
        .struct_field_ptr_index_1,
        .struct_field_ptr_index_2,
        .struct_field_ptr_index_3,
        .struct_field_val,
        .get_union_tag,
        .slice,
        .slice_len,
        .slice_ptr,
        .ptr_slice_len_ptr,
        .ptr_slice_ptr_ptr,
        .array_elem_val,
        .slice_elem_ptr,
        .ptr_elem_ptr,
        .array_to_slice,
        .int_from_float,
        .int_from_float_optimized,
        .float_from_int,
        .reduce,
        .reduce_optimized,
        .splat,
        .shuffle_one,
        .shuffle_two,
        .select,
        .is_named_enum_value,
        .tag_name,
        .error_name,
        .error_set_has_value,
        .aggregate_init,
        .union_init,
        .mul_add,
        .field_parent_ptr,
        .wasm_memory_size,
        .cmp_lt_errors_len,
        .err_return_trace,
        .addrspace_cast,
        .save_err_return_trace_index,
        .runtime_nav_ptr,
        .work_item_id,
        .work_group_size,
        .work_group_id,
        => false,

        .is_non_null_ptr, .is_null_ptr, .is_non_err_ptr, .is_err_ptr => air.typeOf(data.un_op, ip).isVolatilePtrIp(ip),
        .load, .unwrap_errunion_err_ptr => air.typeOf(data.ty_op.operand, ip).isVolatilePtrIp(ip),
        .slice_elem_val, .ptr_elem_val => air.typeOf(data.bin_op.lhs, ip).isVolatilePtrIp(ip),
        .atomic_load => switch (data.atomic_load.order) {
            .unordered, .monotonic => air.typeOf(data.atomic_load.ptr, ip).isVolatilePtrIp(ip),
            else => true, // Stronger memory orderings have inter-thread side effects.
        },
    };
}

pub const UnwrappedSwitch = struct {
    air: *const Air,
    operand: Inst.Ref,
    cases_len: u32,
    else_body_len: u32,
    branch_hints_start: u32,
    cases_start: u32,

    /// Asserts that `case_idx < us.cases_len`.
    pub fn getHint(us: UnwrappedSwitch, case_idx: u32) std.builtin.BranchHint {
        assert(case_idx < us.cases_len);
        return us.getHintInner(case_idx);
    }
    pub fn getElseHint(us: UnwrappedSwitch) std.builtin.BranchHint {
        return us.getHintInner(us.cases_len);
    }
    fn getHintInner(us: UnwrappedSwitch, idx: u32) std.builtin.BranchHint {
        const bag = us.air.extra.items[us.branch_hints_start..][idx / 10];
        const bits: u3 = @truncate(bag >> @intCast(3 * (idx % 10)));
        return @enumFromInt(bits);
    }

    pub fn iterateCases(us: UnwrappedSwitch) CaseIterator {
        return .{
            .air = us.air,
            .cases_len = us.cases_len,
            .else_body_len = us.else_body_len,
            .next_case = 0,
            .extra_index = us.cases_start,
        };
    }
    pub const CaseIterator = struct {
        air: *const Air,
        cases_len: u32,
        else_body_len: u32,
        next_case: u32,
        extra_index: u32,

        pub fn next(it: *CaseIterator) ?Case {
            if (it.next_case == it.cases_len) return null;
            const idx = it.next_case;
            it.next_case += 1;

            const extra = it.air.extraData(SwitchBr.Case, it.extra_index);
            var extra_index = extra.end;
            const items: []const Inst.Ref = @ptrCast(it.air.extra.items[extra_index..][0..extra.data.items_len]);
            extra_index += items.len;
            // TODO: ptrcast from []const Inst.Ref to []const [2]Inst.Ref when supported
            const ranges_ptr: [*]const [2]Inst.Ref = @ptrCast(it.air.extra.items[extra_index..]);
            const ranges: []const [2]Inst.Ref = ranges_ptr[0..extra.data.ranges_len];
            extra_index += ranges.len * 2;
            const body: []const Inst.Index = @ptrCast(it.air.extra.items[extra_index..][0..extra.data.body_len]);
            extra_index += body.len;
            it.extra_index = @intCast(extra_index);

            return .{
                .idx = idx,
                .items = items,
                .ranges = ranges,
                .body = body,
            };
        }
        /// Only valid to call once all cases have been iterated, i.e. `next` returns `null`.
        /// Returns the body of the "default" (`else`) case.
        pub fn elseBody(it: *CaseIterator) []const Inst.Index {
            assert(it.next_case == it.cases_len);
            return @ptrCast(it.air.extra.items[it.extra_index..][0..it.else_body_len]);
        }
        pub const Case = struct {
            idx: u32,
            items: []const Inst.Ref,
            ranges: []const [2]Inst.Ref,
            body: []const Inst.Index,
        };
    };
};

pub fn unwrapSwitch(air: *const Air, switch_inst: Inst.Index) UnwrappedSwitch {
    const inst = air.instructions.get(@intFromEnum(switch_inst));
    switch (inst.tag) {
        .switch_br, .loop_switch_br => {},
        else => unreachable, // assertion failure
    }
    const pl_op = inst.data.pl_op;
    const extra = air.extraData(SwitchBr, pl_op.payload);
    const hint_bag_count = std.math.divCeil(usize, extra.data.cases_len + 1, 10) catch unreachable;
    return .{
        .air = air,
        .operand = pl_op.operand,
        .cases_len = extra.data.cases_len,
        .else_body_len = extra.data.else_body_len,
        .branch_hints_start = @intCast(extra.end),
        .cases_start = @intCast(extra.end + hint_bag_count),
    };
}

pub fn unwrapShuffleOne(air: *const Air, zcu: *const Zcu, inst_index: Inst.Index) struct {
    result_ty: Type,
    operand: Inst.Ref,
    mask: []const ShuffleOneMask,
} {
    const inst = air.instructions.get(@intFromEnum(inst_index));
    switch (inst.tag) {
        .shuffle_one => {},
        else => unreachable, // assertion failure
    }
    const result_ty: Type = .fromInterned(inst.data.ty_pl.ty.toInterned().?);
    const mask_len: u32 = result_ty.vectorLen(zcu);
    const extra_idx = inst.data.ty_pl.payload;
    return .{
        .result_ty = result_ty,
        .operand = @enumFromInt(air.extra.items[extra_idx + mask_len]),
        .mask = @ptrCast(air.extra.items[extra_idx..][0..mask_len]),
    };
}

pub fn unwrapShuffleTwo(air: *const Air, zcu: *const Zcu, inst_index: Inst.Index) struct {
    result_ty: Type,
    operand_a: Inst.Ref,
    operand_b: Inst.Ref,
    mask: []const ShuffleTwoMask,
} {
    const inst = air.instructions.get(@intFromEnum(inst_index));
    switch (inst.tag) {
        .shuffle_two => {},
        else => unreachable, // assertion failure
    }
    const result_ty: Type = .fromInterned(inst.data.ty_pl.ty.toInterned().?);
    const mask_len: u32 = result_ty.vectorLen(zcu);
    const extra_idx = inst.data.ty_pl.payload;
    return .{
        .result_ty = result_ty,
        .operand_a = @enumFromInt(air.extra.items[extra_idx + mask_len + 0]),
        .operand_b = @enumFromInt(air.extra.items[extra_idx + mask_len + 1]),
        .mask = @ptrCast(air.extra.items[extra_idx..][0..mask_len]),
    };
}

pub const typesFullyResolved = types_resolved.typesFullyResolved;
pub const typeFullyResolved = types_resolved.checkType;
pub const valFullyResolved = types_resolved.checkVal;
pub const legalize = Legalize.legalize;
pub const write = print.write;
pub const writeInst = print.writeInst;
pub const dump = print.dump;
pub const dumpInst = print.dumpInst;

pub const CoveragePoint = enum(u1) {
    /// Indicates the block is not a place of interest corresponding to
    /// a source location for coverage purposes.
    none,
    /// Point of interest. The next instruction emitted corresponds to
    /// a source location used for coverage instrumentation.
    poi,
};<|MERGE_RESOLUTION|>--- conflicted
+++ resolved
@@ -962,16 +962,6 @@
             return index.unwrap().target;
         }
 
-<<<<<<< HEAD
-        pub fn format(index: Index, bw: *Writer, comptime fmt: []const u8) Writer.Error!void {
-            comptime assert(fmt.len == 0);
-            try bw.writeByte('%');
-            switch (index.unwrap()) {
-                .ref => {},
-                .target => try bw.writeByte('t'),
-            }
-            try bw.print("{d}", .{@as(u31, @truncate(@intFromEnum(index)))});
-=======
         pub fn format(index: Index, w: *std.io.Writer) std.io.Writer.Error!void {
             try w.writeByte('%');
             switch (index.unwrap()) {
@@ -979,7 +969,6 @@
                 .target => try w.writeByte('t'),
             }
             try w.print("{d}", .{@as(u31, @truncate(@intFromEnum(index)))});
->>>>>>> 43fba5ea
         }
     };
 
