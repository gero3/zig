--- conflicted
+++ resolved
@@ -92,14 +92,8 @@
         },
     };
 
-<<<<<<< HEAD
-    pub fn format(inst: Inst, bw: *std.io.Writer, comptime fmt: []const u8) !void {
-        assert(fmt.len == 0);
-        try bw.print("Tag: {s}, Data: {s}", .{ @tagName(inst.tag), @tagName(inst.data) });
-=======
     pub fn format(inst: Inst, writer: *std.io.Writer) std.io.Writer.Error!void {
         try writer.print("Tag: {s}, Data: {s}", .{ @tagName(inst.tag), @tagName(inst.data) });
->>>>>>> 43fba5ea
     }
 };
 
