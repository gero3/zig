const Encoding = @This();

const std = @import("std");
const assert = std.debug.assert;
const math = std.math;
const Writer = std.io.Writer;

const bits = @import("bits.zig");
const encoder = @import("encoder.zig");
const Instruction = encoder.Instruction;
const Operand = Instruction.Operand;
const Prefix = Instruction.Prefix;
const Register = bits.Register;
const Rex = encoder.Rex;
const LegacyPrefixes = encoder.LegacyPrefixes;

mnemonic: Mnemonic,
data: Data,

const Data = struct {
    op_en: OpEn,
    ops: [4]Op,
    opc_len: u3,
    opc: [7]u8,
    modrm_ext: u3,
    mode: Mode,
    feature: Feature,
};

pub fn findByMnemonic(
    prefix: Instruction.Prefix,
    mnemonic: Mnemonic,
    ops: []const Instruction.Operand,
    target: *const std.Target,
) !?Encoding {
    var input_ops: [4]Op = @splat(.none);
    for (input_ops[0..ops.len], ops) |*input_op, op| input_op.* = Op.fromOperand(op, target);

    const rex_required = for (ops) |op| switch (op) {
        .reg => |r| switch (r) {
            .spl, .bpl, .sil, .dil => break true,
            else => {},
        },
        else => {},
    } else false;
    const rex_invalid = for (ops) |op| switch (op) {
        .reg => |r| switch (r) {
            .ah, .bh, .ch, .dh => break true,
            else => {},
        },
        else => {},
    } else false;
    const rex_extended = for (ops) |op| {
        if (op.baseExtEnc() != 0b00 or op.indexExtEnc() != 0b00) break true;
    } else false;

    if ((rex_required or rex_extended) and rex_invalid) return error.CannotEncode;

    var shortest_enc: ?Encoding = null;
    var shortest_len: ?usize = null;
    next: for (mnemonic_to_encodings_map[@intFromEnum(mnemonic)]) |data| {
        if (!switch (data.feature) {
            .none => true,
            .@"32bit" => switch (target.cpu.arch) {
                else => unreachable,
                .x86 => true,
                .x86_64 => false,
            },
            .@"64bit" => switch (target.cpu.arch) {
                else => unreachable,
                .x86 => false,
                .x86_64 => true,
            },
            inline .@"invpcid 32bit", .@"rdpid 32bit" => |tag| switch (target.cpu.arch) {
                else => unreachable,
                .x86 => target.cpu.has(
                    .x86,
                    @field(std.Target.x86.Feature, @tagName(tag)[0 .. @tagName(tag).len - " 32bit".len]),
                ),
                .x86_64 => false,
            },
            inline .@"invpcid 64bit", .@"rdpid 64bit", .@"prefetchi 64bit" => |tag| switch (target.cpu.arch) {
                else => unreachable,
                .x86 => false,
                .x86_64 => target.cpu.has(
                    .x86,
                    @field(std.Target.x86.Feature, @tagName(tag)[0 .. @tagName(tag).len - " 64bit".len]),
                ),
            },
            .prefetch => target.cpu.hasAny(.x86, &.{ .sse, .prfchw, .prefetchi, .prefetchwt1 }),
            inline else => |tag| has_features: {
                comptime var feature_it = std.mem.splitScalar(u8, @tagName(tag), ' ');
                comptime var features: []const std.Target.x86.Feature = &.{};
                inline while (comptime feature_it.next()) |feature| features = features ++ .{@field(std.Target.x86.Feature, feature)};
                break :has_features target.cpu.hasAll(.x86, features);
            },
        }) continue;

        switch (data.mode) {
            .none, .short => if (rex_required) continue,
            .rex, .rex_short => if (!rex_required) continue,
            else => {},
        }
        for (input_ops, data.ops) |input_op, data_op| if (!input_op.isSubset(data_op)) continue :next;

        const enc: Encoding = .{ .mnemonic = mnemonic, .data = data };
        if (shortest_enc) |previous_shortest_enc| {
            const len = estimateInstructionLength(prefix, enc, ops);
            const previous_shortest_len = shortest_len orelse
                estimateInstructionLength(prefix, previous_shortest_enc, ops);
            if (len < previous_shortest_len) {
                shortest_enc = enc;
                shortest_len = len;
            } else shortest_len = previous_shortest_len;
        } else shortest_enc = enc;
    }
    return shortest_enc;
}

/// Returns first matching encoding by opcode.
pub fn findByOpcode(opc: []const u8, prefixes: struct {
    legacy: LegacyPrefixes,
    rex: Rex,
}, modrm_ext: ?u3) ?Encoding {
    for (mnemonic_to_encodings_map, 0..) |encs, mnemonic_int| for (encs) |data| {
        const enc = Encoding{ .mnemonic = @as(Mnemonic, @enumFromInt(mnemonic_int)), .data = data };
        if (modrm_ext) |ext| if (ext != data.modrm_ext) continue;
        if (!std.mem.eql(u8, opc, enc.opcode())) continue;
        if (prefixes.rex.w) {
            if (!data.mode.isLong()) continue;
        } else if (prefixes.rex.present and !prefixes.rex.isSet()) {
            if (!data.mode.isRex()) continue;
        } else if (prefixes.legacy.prefix_66) {
            if (!data.mode.isShort()) continue;
        } else {
            if (data.mode.isShort()) continue;
        }
        return enc;
    };
    return null;
}

pub fn opcode(encoding: *const Encoding) []const u8 {
    return encoding.data.opc[0..encoding.data.opc_len];
}

pub fn mandatoryPrefix(encoding: *const Encoding) ?u8 {
    const prefix = encoding.data.opc[0];
    return switch (prefix) {
        0x66, 0xf2, 0xf3 => prefix,
        else => null,
    };
}

pub fn modRmExt(encoding: Encoding) u3 {
    return switch (encoding.data.op_en) {
        .ia, .m, .mi, .m1, .mc, .vm, .vmi => encoding.data.modrm_ext,
        else => unreachable,
    };
}

<<<<<<< HEAD
pub fn format(encoding: Encoding, bw: *Writer, comptime fmt: []const u8) !void {
    comptime assert(fmt.len == 0);

=======
pub fn format(encoding: Encoding, writer: *std.io.Writer) std.io.Writer.Error!void {
>>>>>>> 43fba5ea
    var opc = encoding.opcode();
    if (encoding.data.mode.isVex()) {
        try bw.writeAll("VEX.");

        try bw.writeAll(switch (encoding.data.mode) {
            .vex_128_w0, .vex_128_w1, .vex_128_wig => "128",
            .vex_256_w0, .vex_256_w1, .vex_256_wig => "256",
            .vex_lig_w0, .vex_lig_w1, .vex_lig_wig => "LIG",
            .vex_lz_w0, .vex_lz_w1, .vex_lz_wig => "LZ",
            else => unreachable,
        });

        switch (opc[0]) {
            else => {},
            0x66, 0xf3, 0xf2 => {
                try bw.print(".{X:0>2}", .{opc[0]});
                opc = opc[1..];
            },
        }

<<<<<<< HEAD
        try bw.print(".{X}", .{opc[0 .. opc.len - 1]});
=======
        try writer.print(".{X}", .{opc[0 .. opc.len - 1]});
>>>>>>> 43fba5ea
        opc = opc[opc.len - 1 ..];

        try bw.writeAll(".W");
        try bw.writeAll(switch (encoding.data.mode) {
            .vex_128_w0, .vex_256_w0, .vex_lig_w0, .vex_lz_w0 => "0",
            .vex_128_w1, .vex_256_w1, .vex_lig_w1, .vex_lz_w1 => "1",
            .vex_128_wig, .vex_256_wig, .vex_lig_wig, .vex_lz_wig => "IG",
            else => unreachable,
        });

        try bw.writeByte(' ');
    } else if (encoding.data.mode.isLong()) try bw.writeAll("REX.W + ");
    for (opc) |byte| try bw.print("{x:0>2} ", .{byte});

    switch (encoding.data.op_en) {
        .z, .fd, .td, .i, .zi, .ii, .d => {},
        .o, .zo, .oz, .oi => {
            const op = switch (encoding.data.op_en) {
                .o, .oz, .oi => encoding.data.ops[0],
                .zo => encoding.data.ops[1],
                else => unreachable,
            };
            const tag = switch (op) {
                .r8 => "rb",
                .r16 => "rw",
                .r32 => "rd",
                .r64 => "rd",
                else => unreachable,
            };
            try bw.print("+{s} ", .{tag});
        },
        .ia, .m, .mi, .m1, .mc, .vm, .vmi => try bw.print("/{d} ", .{encoding.modRmExt()}),
        .mr, .rm, .rmi, .mri, .mrc, .rm0, .rvm, .rvmr, .rvmi, .mvr, .rmv => try bw.writeAll("/r "),
    }

    switch (encoding.data.op_en) {
        .i, .d, .zi, .ii, .ia, .oi, .mi, .rmi, .mri, .vmi, .rvmi => for (0..2) |i| {
            const op = switch (i) {
                0 => switch (encoding.data.op_en) {
                    .i, .ii, .ia, .d => encoding.data.ops[0],
                    .zi, .oi, .mi => encoding.data.ops[1],
                    .rmi, .mri, .vmi => encoding.data.ops[2],
                    .rvmi => encoding.data.ops[3],
                    else => unreachable,
                },
                1 => switch (encoding.data.op_en) {
                    .ii => encoding.data.ops[1],
                    else => break,
                },
                else => unreachable,
            };
            const tag = switch (op) {
                .imm8, .imm8s => "ib",
                .imm16, .imm16s => "iw",
                .imm32, .imm32s => "id",
                .imm64 => "io",
                .rel8 => "cb",
                .rel16 => "cw",
                .rel32 => "cd",
                else => unreachable,
            };
            try bw.print("{s} ", .{tag});
        },
        .rvmr => try bw.writeAll("/is4 "),
        .z, .fd, .td, .o, .zo, .oz, .m, .m1, .mc, .mr, .rm, .mrc, .rm0, .vm, .rvm, .mvr, .rmv => {},
    }

    try bw.print("{s} ", .{@tagName(encoding.mnemonic)});

    for (encoding.data.ops) |op| switch (op) {
        .none => break,
        else => try bw.print("{s} ", .{@tagName(op)}),
    };

    const op_en = switch (encoding.data.op_en) {
        .zi => .i,
        else => |op_en| op_en,
    };
    try bw.print("{s}", .{@tagName(op_en)});
}

pub const Mnemonic = enum {
    // Directives
    @".cfi_def_cfa",
    @".cfi_def_cfa_register",
    @".cfi_def_cfa_offset",
    @".cfi_adjust_cfa_offset",
    @".cfi_offset",
    @".cfi_val_offset",
    @".cfi_rel_offset",
    @".cfi_register",
    @".cfi_restore",
    @".cfi_undefined",
    @".cfi_same_value",
    @".cfi_remember_state",
    @".cfi_restore_state",
    @".cfi_escape",
    // zig fmt: off
    // General-purpose
    aaa, aad, aam, aas, adc, add, @"and", arpl,
    bound, bsf, bsr, bswap, bt, btc, btr, bts,
    call, cbw, cdq, cdqe,
    clac, clc, cld, cldemote, clflush, clflushopt, cli, clts, clui, clrssbsy, clwb, cmc,
    cmova, cmovae, cmovb, cmovbe, cmovc, cmove, cmovg, cmovge, cmovl, cmovle, cmovna,
    cmovnae, cmovnb, cmovnbe, cmovnc, cmovne, cmovng, cmovnge, cmovnl, cmovnle, cmovno,
    cmovnp, cmovns, cmovnz, cmovo, cmovp, cmovpe, cmovpo, cmovs, cmovz,
    cmp, cmps, cmpsb, cmpsd, cmpsq, cmpsw, cmpxchg, cmpxchg8b, cmpxchg16b,
    cpuid, cqo, cwd, cwde,
    daa, das, dec, div,
    endbr32, endbr64, enqcmd, enqcmds, enter,
    hlt, hreset,
    idiv, imul, in, inc, incsspd, incsspq, ins, insb, insd, insw,
    int, int1, int3, into, invd, invlpg, invpcid, iret, iretd, iretq, iretw,
    ja, jae, jb, jbe, jc, jcxz, je, jecxz, jg, jge, jl, jle, jmp, jna, jnae, jnb, jnbe,
    jnc, jne, jng, jnge, jnl, jnle, jno, jnp, jns, jnz, jo, jp, jpe, jpo, jrcxz, js, jz,
    lahf, lar, lea, leave, lfence, lgdt, lidt, lldt, lmsw, loop, loope, loopne,
    lods, lodsb, lodsd, lodsq, lodsw,
    lsl, ltr,
    mfence, mov, movbe,
    movs, movsb, movsd, movsq, movsw,
    movsx, movsxd, movzx, mul,
    neg, nop, not,
    @"or", out, outs, outsb, outsd, outsw,
    pause, pop, popf, popfd, popfq, push, pushfq,
    rcl, rcr,
    rdfsbase, rdgsbase, rdmsr, rdpid, rdpkru, rdpmc, rdrand, rdseed, rdsspd, rdsspq, rdtsc, rdtscp,
    ret, rol, ror, rsm,
    sahf, sal, sar, sbb,
    scas, scasb, scasd, scasq, scasw,
    senduipi, serialize,
    shl, shld, shr, shrd,
    stac, stc, std, sti, str, stui,
    sub, swapgs, syscall, sysenter, sysexit, sysret,
    seta, setae, setb, setbe, setc, sete, setg, setge, setl, setle, setna, setnae,
    setnb, setnbe, setnc, setne, setng, setnge, setnl, setnle, setno, setnp, setns,
    setnz, seto, setp, setpe, setpo, sets, setz,
    sfence, sidt, sldt, smsw,
    stos, stosb, stosd, stosq, stosw,
    @"test", testui, tpause,
    ud0, ud1, ud2, uiret, umonitor, umwait,
    verr, verw, wrfsbase, wrgsbase, wrmsr, wrpkru, wrssd, wrssq, wrussd, wrussq,
    xadd, xchg, xgetbv, xlat, xlatb, xor,
    // X87
    f2xm1, fabs, fadd, faddp, fbld, fbstp, fchs, fclex,
    fcmovb, fcmovbe, fcmove, fcmovnb, fcmovnbe, fcmovne, fcmovnu, fcmovu,
    fcom, fcomi, fcomip, fcomp, fcompp, fcos,
    fdecstp, fdiv, fdivp, fdivr, fdivrp, ffree,
    fiadd, ficom, ficomp, fidiv, fidivr, fild, fimul, fincstp, finit,
    fist, fistp, fisub, fisubr,
    fld, fld1, fldcw, fldenv, fldl2e, fldl2t, fldlg2, fldln2, fldpi, fldz,
    fmul, fmulp,
    fnclex, fninit, fnop, fnsave, fnstcw, fnstenv, fnstsw,
    fpatan, fprem, fprem1, fptan, frndint, frstor,
    fsave, fscale, fsin, fsincos, fsqrt,
    fst, fstcw, fstenv, fstp, fstsw,
    fsub, fsubp, fsubr, fsubrp,
    ftst, fucom, fucomi, fucomip, fucomp, fucompp,
    fwait, fxam, fxch, fxtract, fyl2x, fyl2xp1, wait,
    // MMX
    emms, movd, movq,
    packssdw, packsswb, packuswb,
    paddb, paddd, paddsb, paddsw, paddusb, paddusw, paddw,
    pand, pandn, por, pxor,
    pcmpeqb, pcmpeqd, pcmpeqw,
    pcmpgtb, pcmpgtd, pcmpgtw,
    pmaddwd, pmulhw, pmullw,
    pslld, psllq, psllw,
    psrad, psraw,
    psrld, psrlq, psrlw,
    psubb, psubd, psubsb, psubsw, psubusb, psubusw, psubw,
    // SSE
    addps, addss,
    andnps, andps,
    cmpps, cmpss, comiss,
    cvtpi2ps, cvtps2pi, cvtsi2ss, cvtss2si, cvttps2pi, cvttss2si,
    divps, divss,
    fxrstor, fxrstor64, fxsave, fxsave64,
    ldmxcsr,
    maxps, maxss,
    minps, minss,
    movaps, movhlps, movhps, movlhps, movlps,
    movmskps,
    movss, movups,
    mulps, mulss,
    orps,
    pavgb, pavgw,
    pextrw, pinsrw,
    pmaxsw, pmaxub, pminsw, pminub, pmovmskb, pmulhuw,
    prefetchit0, prefetchit1, prefetchnta, prefetcht0, prefetcht1, prefetcht2, prefetchw, prefetchwt1,
    psadbw, pshufw,
    shufps,
    sqrtps, sqrtss,
    stmxcsr,
    subps, subss,
    ucomiss, unpckhps, unpcklps,
    xorps,
    // SSE2
    addpd, addsd,
    andpd,
    andnpd,
    cmppd, //cmpsd,
    comisd,
    cvtdq2pd, cvtdq2ps, cvtpd2dq, cvtpd2pi, cvtpd2ps, cvtpi2pd,
    cvtps2dq, cvtps2pd, cvtsd2si, cvtsd2ss, cvtsi2sd, cvtss2sd,
    cvttpd2dq, cvttpd2pi, cvttps2dq, cvttsd2si,
    divpd, divsd,
    gf2p8affineinvqb, gf2p8affineqb, gf2p8mulb,
    maxpd, maxsd,
    minpd, minsd,
    movapd,
    movdq2q, movdqa, movdqu,
    movhpd, movlpd,
    movmskpd, movq2dq,
    //movsd,
    movupd,
    mulpd, mulsd,
    orpd,
    paddq, pmuludq,
    pshufd, pshufhw, pshuflw,
    pslldq, psrldq, psubq,
    punpckhbw, punpckhdq, punpckhqdq, punpckhwd,
    punpcklbw, punpckldq, punpcklqdq, punpcklwd,
    shufpd,
    sqrtpd, sqrtsd,
    subpd, subsd,
    ucomisd, unpckhpd, unpcklpd,
    xorpd,
    // SSE3
    addsubpd, addsubps,
    fisttp,
    haddpd, haddps,
    hsubpd, hsubps,
    lddqu,
    movddup, movshdup, movsldup,
    // SSSE3
    pabsb, pabsd, pabsw, palignr,
    phaddw, phaddsw, phaddd, phsubw, phsubsw, phsubd,
    pmaddubsw, pmulhrsw, pshufb,
    psignb, psignd, psignw,
    // SSE4.1
    blendpd, blendps, blendvpd, blendvps,
    dppd, dpps,
    extractps,
    insertps,
    packusdw,
    pblendvb, pblendw,
    pcmpeqq,
    pextrb, pextrd, pextrq,
    phminposuw,
    pinsrb, pinsrd, pinsrq,
    pmaxsb, pmaxsd, pmaxud, pmaxuw, pminsb, pminsd, pminud, pminuw,
    pmovsxbd, pmovsxbq, pmovsxbw, pmovsxdq, pmovsxwd, pmovsxwq,
    pmovzxbd, pmovzxbq, pmovzxbw, pmovzxdq, pmovzxwd, pmovzxwq,
    pmuldq, pmulld,
    ptest,
    roundpd, roundps, roundsd, roundss,
    // SSE4.2
    crc32, pcmpgtq,
    // ABM
    lzcnt, popcnt,
    // PCLMUL
    pclmulqdq,
    // AES
    aesdec, aesdeclast, aesenc, aesenclast, aesimc, aeskeygenassist,
    // SHA
    sha1rnds4, sha1nexte, sha1msg1, sha1msg2, sha256msg1, sha256msg2, sha256rnds2,
    // AVX
    vaddpd, vaddps, vaddsd, vaddss, vaddsubpd, vaddsubps,
    vaesdec, vaesdeclast, vaesenc, vaesenclast, vaesimc, vaeskeygenassist,
    vandnpd, vandnps, vandpd, vandps,
    vblendpd, vblendps, vblendvpd, vblendvps,
    vbroadcastf128, vbroadcastsd, vbroadcastss,
    vcmppd, vcmpps, vcmpsd, vcmpss, vcomisd, vcomiss,
    vcvtdq2pd, vcvtdq2ps, vcvtpd2dq, vcvtpd2ps,
    vcvtps2dq, vcvtps2pd, vcvtsd2si, vcvtsd2ss,
    vcvtsi2sd, vcvtsi2ss, vcvtss2sd, vcvtss2si,
    vcvttpd2dq, vcvttps2dq, vcvttsd2si, vcvttss2si,
    vdivpd, vdivps, vdivsd, vdivss,
    vdppd, vdpps,
    vextractf128, vextractps,
    vgf2p8affineinvqb, vgf2p8affineqb, vgf2p8mulb,
    vhaddpd, vhaddps, vhsubpd, vhsubps,
    vinsertf128, vinsertps,
    vlddqu, vldmxcsr,
    vmaskmovpd, vmaskmovps,
    vmaxpd, vmaxps, vmaxsd, vmaxss,
    vminpd, vminps, vminsd, vminss,
    vmovapd, vmovaps,
    vmovd,
    vmovddup,
    vmovdqa, vmovdqu,
    vmovhlps, vmovhpd, vmovhps, vmovlhps, vmovlpd, vmovlps,
    vmovmskpd, vmovmskps,
    vmovq,
    vmovsd,
    vmovshdup, vmovsldup,
    vmovss,
    vmovupd, vmovups,
    vmulpd, vmulps, vmulsd, vmulss,
    vorpd, vorps,
    vpabsb, vpabsd, vpabsw,
    vpackssdw, vpacksswb, vpackusdw, vpackuswb,
    vpaddb, vpaddd, vpaddq, vpaddsb, vpaddsw, vpaddusb, vpaddusw, vpaddw,
    vpalignr, vpand, vpandn, vpavgb, vpavgw,
    vpblendvb, vpblendw, vpclmulqdq,
    vpcmpeqb, vpcmpeqd, vpcmpeqq, vpcmpeqw,
    vpcmpgtb, vpcmpgtd, vpcmpgtq, vpcmpgtw,
    vperm2f128, vpermilpd, vpermilps,
    vpextrb, vpextrd, vpextrq, vpextrw,
    vphaddw, vphaddsw, vphaddd, vphminposuw, vphsubw, vphsubsw, vphsubd,
    vpinsrb, vpinsrd, vpinsrq, vpinsrw,
    vpmaddubsw, vpmaddwd,
    vpmaxsb, vpmaxsd, vpmaxsw, vpmaxub, vpmaxud, vpmaxuw,
    vpminsb, vpminsd, vpminsw, vpminub, vpminud, vpminuw,
    vpmovmskb,
    vpmovsxbd, vpmovsxbq, vpmovsxbw, vpmovsxdq, vpmovsxwd, vpmovsxwq,
    vpmovzxbd, vpmovzxbq, vpmovzxbw, vpmovzxdq, vpmovzxwd, vpmovzxwq,
    vpmuldq, vpmulhrsw, vpmulhuw, vpmulhw, vpmulld, vpmullw, vpmuludq,
    vpor,
    vpsadbw, vpshufb, vpshufd, vpshufhw, vpshuflw,
    vpsignb, vpsignd, vpsignw,
    vpslld, vpslldq, vpsllq, vpsllw,
    vpsrad, vpsraq, vpsraw,
    vpsrld, vpsrldq, vpsrlq, vpsrlw,
    vpsubb, vpsubd, vpsubq, vpsubsb, vpsubsw, vpsubusb, vpsubusw, vpsubw,
    vptest,
    vpunpckhbw, vpunpckhdq, vpunpckhqdq, vpunpckhwd,
    vpunpcklbw, vpunpckldq, vpunpcklqdq, vpunpcklwd,
    vpxor,
    vroundpd, vroundps, vroundsd, vroundss,
    vshufpd, vshufps,
    vsqrtpd, vsqrtps, vsqrtsd, vsqrtss,
    vstmxcsr,
    vsubpd, vsubps, vsubsd, vsubss,
    vtestpd, vtestps,
    vucomisd, vucomiss, vunpckhpd, vunpckhps, vunpcklpd, vunpcklps,
    vxorpd, vxorps,
    // BMI
    andn, bextr, blsi, blsmsk, blsr, tzcnt,
    // BMI2
    bzhi, mulx, pdep, pext, rorx, sarx, shlx, shrx,
    // F16C
    vcvtph2ps, vcvtps2ph,
    // FMA
    vfmadd132pd, vfmadd213pd, vfmadd231pd,
    vfmadd132ps, vfmadd213ps, vfmadd231ps,
    vfmadd132sd, vfmadd213sd, vfmadd231sd,
    vfmadd132ss, vfmadd213ss, vfmadd231ss,
    // AVX2
    vbroadcasti128, vpbroadcastb, vpbroadcastd, vpbroadcastq, vpbroadcastw,
    vextracti128, vinserti128, vpblendd,
    vperm2i128, vpermd, vpermpd, vpermps, vpermq,
    vpmaskmovd, vpmaskmovq,
    vpsllvd, vpsllvq, vpsravd, vpsrlvd, vpsrlvq,
    // ADX
    adcx, adox,
    // AESKLE
    aesdec128kl, aesdec256kl, aesenc128kl, aesenc256kl, encodekey128, encodekey256, loadiwkey,
    // AESKLEWIDE_KL
    aesdecwide128kl, aesdecwide256kl, aesencwide128kl, aesencwide256kl,
    // zig fmt: on
};

pub const OpEn = enum {
    // zig fmt: off
    z,
    o, zo, oz, oi,
    i, zi, ii, ia,
    d, m,
    fd, td,
    m1, mc, mi, mr, rm,
    rmi, mri, mrc,
    rm0, vm, vmi, rvm, rvmr, rvmi, mvr, rmv,
    // zig fmt: on
};

pub const Op = enum {
    // zig fmt: off
    none,
    unity,
    imm8, imm16, imm32, imm64,
    imm8s, imm16s, imm32s,
    al, ax, eax, rax,
    cl, dx,
    rip, eip, ip,
    r8, r16, r32, r64,
    rm8, rm16, rm32, rm64,
    r32_m8, r32_m16, r64_m16,
    m8, m16, m32, m64, m80, m128, m256,
    rel8, rel16, rel32,
    m, moffs, mrip8,
    sreg,
    st0, st, mm, mm_m64,
    xmm0, xmm, xmm_m8, xmm_m16, xmm_m32, xmm_m64, xmm_m128,
    ymm, ymm_m256,
    cr, dr,
    // zig fmt: on

    pub fn fromOperand(operand: Instruction.Operand, target: *const std.Target) Op {
        return switch (operand) {
            .none => .none,

            .reg => |reg| switch (reg.class()) {
                .general_purpose => switch (reg) {
                    .al => .al,
                    .ax => .ax,
                    .eax => .eax,
                    .rax => .rax,
                    .cl => .cl,
                    .dx => .dx,
                    else => switch (reg.size().bitSize(target)) {
                        8 => .r8,
                        16 => .r16,
                        32 => .r32,
                        64 => .r64,
                        else => unreachable,
                    },
                },
                .gphi => .r8,
                .segment => .sreg,
                .x87 => switch (reg) {
                    .st0 => .st0,
                    else => .st,
                },
                .mmx => .mm,
                .sse => switch (reg) {
                    .xmm0 => .xmm0,
                    else => switch (reg.size().bitSize(target)) {
                        128 => .xmm,
                        256 => .ymm,
                        else => unreachable,
                    },
                },
                .ip => switch (reg) {
                    .rip => .rip,
                    .eip => .eip,
                    .ip => .ip,
                    else => unreachable,
                },
                .cr => .cr,
                .dr => .dr,
            },

            .mem => |mem| switch (mem) {
                .moffs => .moffs,
                .sib => switch (mem.bitSize(target)) {
                    0 => .m,
                    8 => .m8,
                    16 => .m16,
                    32 => .m32,
                    64 => .m64,
                    80 => .m80,
                    128 => .m128,
                    256 => .m256,
                    else => unreachable,
                },
                .rip => switch (mem.bitSize(target)) {
                    0, 8 => .mrip8,
                    16 => .m16,
                    32 => .m32,
                    64 => .m64,
                    80 => .m80,
                    128 => .m128,
                    256 => .m256,
                    else => unreachable,
                },
            },

            .imm => |imm| switch (imm) {
                .signed => |x| if (x == 1)
                    .unity
                else if (math.cast(i8, x)) |_|
                    .imm8s
                else if (math.cast(i16, x)) |_|
                    .imm16s
                else
                    .imm32s,
                .unsigned => |x| if (x == 1)
                    .unity
                else if (math.cast(i8, x)) |_|
                    .imm8s
                else if (math.cast(u8, x)) |_|
                    .imm8
                else if (math.cast(i16, x)) |_|
                    .imm16s
                else if (math.cast(u16, x)) |_|
                    .imm16
                else if (math.cast(i32, x)) |_|
                    .imm32s
                else if (math.cast(u32, x)) |_|
                    .imm32
                else
                    .imm64,
            },

            .bytes => unreachable,
        };
    }

    pub fn toReg(op: Op) Register {
        return switch (op) {
            else => .none,
            .al => .al,
            .ax => .ax,
            .eax => .eax,
            .rax => .rax,
            .cl => .cl,
            .dx => .dx,
            .rip => .rip,
            .eip => .eip,
            .ip => .ip,
            .st0 => .st0,
            .xmm0 => .xmm0,
        };
    }

    pub fn immBitSize(op: Op) u64 {
        return switch (op) {
            .none, .m, .moffs, .mrip8, .sreg => unreachable,
            .al, .cl, .dx, .rip, .eip, .ip, .r8, .rm8, .r32_m8 => unreachable,
            .ax, .r16, .rm16 => unreachable,
            .eax, .r32, .rm32, .r32_m16 => unreachable,
            .rax, .r64, .rm64, .r64_m16 => unreachable,
            .st0, .st, .mm, .mm_m64 => unreachable,
            .xmm0, .xmm, .xmm_m8, .xmm_m16, .xmm_m32, .xmm_m64, .xmm_m128 => unreachable,
            .ymm, .ymm_m256 => unreachable,
            .m8, .m16, .m32, .m64, .m80, .m128, .m256 => unreachable,
            .cr, .dr => unreachable,
            .unity => 1,
            .imm8, .imm8s, .rel8 => 8,
            .imm16, .imm16s, .rel16 => 16,
            .imm32, .imm32s, .rel32 => 32,
            .imm64 => 64,
        };
    }

    pub fn regBitSize(op: Op) u64 {
        return switch (op) {
            .none, .m, .moffs, .mrip8, .sreg => unreachable,
            .unity, .imm8, .imm8s, .imm16, .imm16s, .imm32, .imm32s, .imm64 => unreachable,
            .rel8, .rel16, .rel32 => unreachable,
            .m8, .m16, .m32, .m64, .m80, .m128, .m256 => unreachable,
            .al, .cl, .r8, .rm8 => 8,
            .ax, .dx, .ip, .r16, .rm16 => 16,
            .eax, .eip, .r32, .rm32, .r32_m8, .r32_m16 => 32,
            .rax, .rip, .r64, .rm64, .r64_m16, .mm, .mm_m64, .cr, .dr => 64,
            .st0, .st => 80,
            .xmm0, .xmm, .xmm_m8, .xmm_m16, .xmm_m32, .xmm_m64, .xmm_m128 => 128,
            .ymm, .ymm_m256 => 256,
        };
    }

    pub fn memBitSize(op: Op) u64 {
        return switch (op) {
            .none, .m, .moffs, .sreg => unreachable,
            .unity, .imm8, .imm8s, .imm16, .imm16s, .imm32, .imm32s, .imm64 => unreachable,
            .rel8, .rel16, .rel32 => unreachable,
            .al, .cl, .r8, .ax, .dx, .ip, .r16, .eax, .eip, .r32, .rax, .rip, .r64 => unreachable,
            .st0, .st, .mm, .xmm0, .xmm, .ymm => unreachable,
            .cr, .dr => unreachable,
            .mrip8, .m8, .rm8, .r32_m8, .xmm_m8 => 8,
            .m16, .rm16, .r32_m16, .r64_m16, .xmm_m16 => 16,
            .m32, .rm32, .xmm_m32 => 32,
            .m64, .rm64, .mm_m64, .xmm_m64 => 64,
            .m80 => 80,
            .m128, .xmm_m128 => 128,
            .m256, .ymm_m256 => 256,
        };
    }

    pub fn isSigned(op: Op) bool {
        return switch (op) {
            .unity, .imm8, .imm16, .imm32, .imm64 => false,
            .imm8s, .imm16s, .imm32s => true,
            .rel8, .rel16, .rel32 => true,
            else => unreachable,
        };
    }

    pub fn isUnsigned(op: Op) bool {
        return !op.isSigned();
    }

    pub fn isRegister(op: Op) bool {
        // zig fmt: off
        return switch (op) {
            .al, .ax, .eax, .rax,
            .cl, .dx,
            .ip, .eip, .rip,
            .r8, .r16, .r32, .r64,
            .rm8, .rm16, .rm32, .rm64,
            .r32_m8, .r32_m16, .r64_m16,
            .st0, .st, .mm, .mm_m64,
            .xmm0, .xmm, .xmm_m8, .xmm_m16, .xmm_m32, .xmm_m64, .xmm_m128,
            .ymm, .ymm_m256,
            .cr, .dr,
            => true,
            else => false,
        };
        // zig fmt: on
    }

    pub fn isImmediate(op: Op) bool {
        // zig fmt: off
        return switch (op) {
            .imm8, .imm16, .imm32, .imm64,
            .imm8s, .imm16s, .imm32s,
            .rel8, .rel16, .rel32,
            .unity,
            => true,
            else => false,
        };
        // zig fmt: on
    }

    pub fn isMemory(op: Op) bool {
        // zig fmt: off
        return switch (op) {
            .rm8, .rm16, .rm32, .rm64,
            .r32_m8, .r32_m16, .r64_m16,
            .m8, .m16, .m32, .m64, .m80, .m128, .m256,
            .m, .moffs, .mrip8,
            .mm_m64,
            .xmm_m8, .xmm_m16, .xmm_m32, .xmm_m64, .xmm_m128,
            .ymm_m256,
            => true,
            else => false,
        };
        // zig fmt: on
    }

    pub fn isSegmentRegister(op: Op) bool {
        return switch (op) {
            .moffs, .sreg => true,
            else => false,
        };
    }

    pub fn class(op: Op) bits.Register.Class {
        return switch (op) {
            else => unreachable,
            .al, .ax, .eax, .rax, .cl, .dx => .general_purpose,
            .r8, .r16, .r32, .r64 => .general_purpose,
            .rm8, .rm16, .rm32, .rm64 => .general_purpose,
            .r32_m8, .r32_m16, .r64_m16 => .general_purpose,
            .sreg => .segment,
            .st0, .st => .x87,
            .mm, .mm_m64 => .mmx,
            .xmm0, .xmm, .xmm_m8, .xmm_m16, .xmm_m32, .xmm_m64, .xmm_m128 => .sse,
            .ymm, .ymm_m256 => .sse,
            .rip, .eip, .ip => .ip,
            .cr => .cr,
            .dr => .dr,
        };
    }

    /// Given an operand `op` checks if `target` is a subset for the purposes of the encoding.
    pub fn isSubset(op: Op, target: Op) bool {
        switch (op) {
            .none, .m, .moffs, .sreg => return op == target,
            else => {
                if (op.isRegister() and target.isRegister()) {
                    return switch (target.toReg()) {
                        .none => op.class() == target.class() and op.regBitSize() == target.regBitSize(),
                        else => op == target,
                    };
                }
                if (op.isMemory() and target.isMemory()) {
                    switch (target) {
                        .m => return true,
                        .moffs, .mrip8 => return op == target,
                        else => return op.memBitSize() == target.memBitSize(),
                    }
                }
                if (op.isImmediate() and target.isImmediate()) {
                    switch (target) {
                        .imm64 => if (op.immBitSize() <= 64) return true,
                        .imm32s, .rel32 => if (op.immBitSize() < 32 or (op.immBitSize() == 32 and op.isSigned()))
                            return true,
                        .imm32 => if (op.immBitSize() <= 32) return true,
                        .imm16s, .rel16 => if (op.immBitSize() < 16 or (op.immBitSize() == 16 and op.isSigned()))
                            return true,
                        .imm16 => if (op.immBitSize() <= 16) return true,
                        .imm8s, .rel8 => if (op.immBitSize() < 8 or (op.immBitSize() == 8 and op.isSigned()))
                            return true,
                        .imm8 => if (op.immBitSize() <= 8) return true,
                        else => {},
                    }
                    return op == target;
                }
                return false;
            },
        }
    }
};

pub const Mode = enum {
    // zig fmt: off
    none,
    short, long,
    rex, rex_short,
    wait,
    vex_128_w0, vex_128_w1, vex_128_wig,
    vex_256_w0, vex_256_w1, vex_256_wig,
    vex_lig_w0, vex_lig_w1, vex_lig_wig,
    vex_lz_w0,  vex_lz_w1,  vex_lz_wig,
    // zig fmt: on

    pub fn isShort(mode: Mode) bool {
        return switch (mode) {
            .short, .rex_short => true,
            else => false,
        };
    }

    pub fn isLong(mode: Mode) bool {
        return switch (mode) {
            .long,
            .vex_128_w1,
            .vex_256_w1,
            .vex_lig_w1,
            .vex_lz_w1,
            => true,
            else => false,
        };
    }

    pub fn isRex(mode: Mode) bool {
        return switch (mode) {
            else => false,
            .rex, .rex_short => true,
        };
    }

    pub fn isVex(mode: Mode) bool {
        return switch (mode) {
            // zig fmt: off
            else => false,
            .vex_128_w0, .vex_128_w1, .vex_128_wig,
            .vex_256_w0, .vex_256_w1, .vex_256_wig,
            .vex_lig_w0, .vex_lig_w1, .vex_lig_wig,
            .vex_lz_w0,  .vex_lz_w1,  .vex_lz_wig,
            => true,
            // zig fmt: on
        };
    }

    pub fn isVecLong(mode: Mode) bool {
        return switch (mode) {
            // zig fmt: off
            else => unreachable,
            .vex_128_w0, .vex_128_w1, .vex_128_wig,
            .vex_lig_w0, .vex_lig_w1, .vex_lig_wig,
            .vex_lz_w0,  .vex_lz_w1,  .vex_lz_wig,
            => false,
            .vex_256_w0, .vex_256_w1, .vex_256_wig,
            => true,
            // zig fmt: on
        };
    }
};

pub const Feature = enum {
    none,
    @"32bit",
    @"64bit",
    adx,
    aes,
    @"aes avx",
    avx,
    avx2,
    bmi,
    bmi2,
    cldemote,
    clflushopt,
    clwb,
    cmov,
    @"cmov x87",
    crc32,
    enqcmd,
    f16c,
    fma,
    fsgsbase,
    fxsr,
    gfni,
    @"gfni avx",
    hreset,
    @"invpcid 32bit",
    @"invpcid 64bit",
    kl,
    lzcnt,
    mmx,
    movbe,
    pclmul,
    @"pclmul avx",
    pku,
    popcnt,
    prefetch,
    @"prefetchi 64bit",
    prefetchwt1,
    prfchw,
    rdrnd,
    rdseed,
    @"rdpid 32bit",
    @"rdpid 64bit",
    sahf,
    serialize,
    shstk,
    smap,
    sse,
    sse2,
    sse3,
    @"sse3 x87",
    sse4_1,
    sse4_2,
    ssse3,
    sha,
    uintr,
    vaes,
    vpclmulqdq,
    waitpkg,
    widekl,
    x87,
};

fn estimateInstructionLength(prefix: Prefix, encoding: Encoding, ops: []const Operand) usize {
    var inst: Instruction = .{
        .prefix = prefix,
        .encoding = encoding,
        .ops = @splat(.none),
    };
    @memcpy(inst.ops[0..ops.len], ops);

<<<<<<< HEAD
    var buf: [15]u8 = undefined;
    var bw: Writer = .fixed(&buf);
    inst.encode(&bw, .{
        .allow_frame_locs = true,
        .allow_symbols = true,
    }) catch unreachable;
    return @intCast(bw.end);
=======
    // By using a buffer with maximum length of encoded instruction, we can use
    // the `end` field of the Writer for the count.
    var buf: [16]u8 = undefined;
    var trash: std.io.Writer.Discarding = .init(&buf);
    inst.encode(&trash.writer, .{
        .allow_frame_locs = true,
        .allow_symbols = true,
    }) catch {
        // Since the function signature for encode() does not mention under what
        // conditions it can fail, I have changed `unreachable` to `@panic` here.
        // This is a TODO item since it indicates this function
        // (`estimateInstructionLength`) has the wrong function signature.
        @panic("unexpected failure to encode");
    };
    return trash.writer.end;
>>>>>>> 43fba5ea
}

const mnemonic_to_encodings_map = init: {
    @setEvalBranchQuota(5_900);
    const ModrmExt = u3;
    const Entry = struct { Mnemonic, OpEn, []const Op, []const u8, ModrmExt, Mode, Feature };
    const encodings: []const Entry = @import("encodings.zon");

    const mnemonic_count = @typeInfo(Mnemonic).@"enum".fields.len;
    var mnemonic_map: [mnemonic_count][]Data = @splat(&.{});
    for (encodings) |entry| mnemonic_map[@intFromEnum(entry[0])].len += 1;
    var data_storage: [encodings.len]Data = undefined;
    var storage_index: usize = 0;
    for (&mnemonic_map) |*value| {
        value.ptr = data_storage[storage_index..].ptr;
        storage_index += value.len;
    }
    var mnemonic_index: [mnemonic_count]usize = @splat(0);
    const ops_len = @typeInfo(@FieldType(Data, "ops")).array.len;
    const opc_len = @typeInfo(@FieldType(Data, "opc")).array.len;
    for (encodings) |entry| {
        const index = &mnemonic_index[@intFromEnum(entry[0])];
        mnemonic_map[@intFromEnum(entry[0])][index.*] = .{
            .op_en = entry[1],
            .ops = (entry[2] ++ .{.none} ** (ops_len - entry[2].len)).*,
            .opc_len = entry[3].len,
            .opc = (entry[3] ++ .{undefined} ** (opc_len - entry[3].len)).*,
            .modrm_ext = entry[4],
            .mode = entry[5],
            .feature = entry[6],
        };
        index.* += 1;
    }
    const final_storage = data_storage;
    var final_map: [mnemonic_count][]const Data = @splat(&.{});
    storage_index = 0;
    for (&final_map, mnemonic_map) |*final_value, value| {
        final_value.* = final_storage[storage_index..][0..value.len];
        storage_index += value.len;
    }
    break :init final_map;
};<|MERGE_RESOLUTION|>--- conflicted
+++ resolved
@@ -159,18 +159,12 @@
     };
 }
 
-<<<<<<< HEAD
-pub fn format(encoding: Encoding, bw: *Writer, comptime fmt: []const u8) !void {
-    comptime assert(fmt.len == 0);
-
-=======
 pub fn format(encoding: Encoding, writer: *std.io.Writer) std.io.Writer.Error!void {
->>>>>>> 43fba5ea
     var opc = encoding.opcode();
     if (encoding.data.mode.isVex()) {
-        try bw.writeAll("VEX.");
-
-        try bw.writeAll(switch (encoding.data.mode) {
+        try writer.writeAll("VEX.");
+
+        try writer.writeAll(switch (encoding.data.mode) {
             .vex_128_w0, .vex_128_w1, .vex_128_wig => "128",
             .vex_256_w0, .vex_256_w1, .vex_256_wig => "256",
             .vex_lig_w0, .vex_lig_w1, .vex_lig_wig => "LIG",
@@ -181,29 +175,25 @@
         switch (opc[0]) {
             else => {},
             0x66, 0xf3, 0xf2 => {
-                try bw.print(".{X:0>2}", .{opc[0]});
+                try writer.print(".{X:0>2}", .{opc[0]});
                 opc = opc[1..];
             },
         }
 
-<<<<<<< HEAD
-        try bw.print(".{X}", .{opc[0 .. opc.len - 1]});
-=======
         try writer.print(".{X}", .{opc[0 .. opc.len - 1]});
->>>>>>> 43fba5ea
         opc = opc[opc.len - 1 ..];
 
-        try bw.writeAll(".W");
-        try bw.writeAll(switch (encoding.data.mode) {
+        try writer.writeAll(".W");
+        try writer.writeAll(switch (encoding.data.mode) {
             .vex_128_w0, .vex_256_w0, .vex_lig_w0, .vex_lz_w0 => "0",
             .vex_128_w1, .vex_256_w1, .vex_lig_w1, .vex_lz_w1 => "1",
             .vex_128_wig, .vex_256_wig, .vex_lig_wig, .vex_lz_wig => "IG",
             else => unreachable,
         });
 
-        try bw.writeByte(' ');
-    } else if (encoding.data.mode.isLong()) try bw.writeAll("REX.W + ");
-    for (opc) |byte| try bw.print("{x:0>2} ", .{byte});
+        try writer.writeByte(' ');
+    } else if (encoding.data.mode.isLong()) try writer.writeAll("REX.W + ");
+    for (opc) |byte| try writer.print("{x:0>2} ", .{byte});
 
     switch (encoding.data.op_en) {
         .z, .fd, .td, .i, .zi, .ii, .d => {},
@@ -220,10 +210,10 @@
                 .r64 => "rd",
                 else => unreachable,
             };
-            try bw.print("+{s} ", .{tag});
+            try writer.print("+{s} ", .{tag});
         },
-        .ia, .m, .mi, .m1, .mc, .vm, .vmi => try bw.print("/{d} ", .{encoding.modRmExt()}),
-        .mr, .rm, .rmi, .mri, .mrc, .rm0, .rvm, .rvmr, .rvmi, .mvr, .rmv => try bw.writeAll("/r "),
+        .ia, .m, .mi, .m1, .mc, .vm, .vmi => try writer.print("/{d} ", .{encoding.modRmExt()}),
+        .mr, .rm, .rmi, .mri, .mrc, .rm0, .rvm, .rvmr, .rvmi, .mvr, .rmv => try writer.writeAll("/r "),
     }
 
     switch (encoding.data.op_en) {
@@ -252,24 +242,24 @@
                 .rel32 => "cd",
                 else => unreachable,
             };
-            try bw.print("{s} ", .{tag});
+            try writer.print("{s} ", .{tag});
         },
-        .rvmr => try bw.writeAll("/is4 "),
+        .rvmr => try writer.writeAll("/is4 "),
         .z, .fd, .td, .o, .zo, .oz, .m, .m1, .mc, .mr, .rm, .mrc, .rm0, .vm, .rvm, .mvr, .rmv => {},
     }
 
-    try bw.print("{s} ", .{@tagName(encoding.mnemonic)});
+    try writer.print("{s} ", .{@tagName(encoding.mnemonic)});
 
     for (encoding.data.ops) |op| switch (op) {
         .none => break,
-        else => try bw.print("{s} ", .{@tagName(op)}),
+        else => try writer.print("{s} ", .{@tagName(op)}),
     };
 
     const op_en = switch (encoding.data.op_en) {
         .zi => .i,
         else => |op_en| op_en,
     };
-    try bw.print("{s}", .{@tagName(op_en)});
+    try writer.print("{s}", .{@tagName(op_en)});
 }
 
 pub const Mnemonic = enum {
@@ -1024,15 +1014,6 @@
     };
     @memcpy(inst.ops[0..ops.len], ops);
 
-<<<<<<< HEAD
-    var buf: [15]u8 = undefined;
-    var bw: Writer = .fixed(&buf);
-    inst.encode(&bw, .{
-        .allow_frame_locs = true,
-        .allow_symbols = true,
-    }) catch unreachable;
-    return @intCast(bw.end);
-=======
     // By using a buffer with maximum length of encoded instruction, we can use
     // the `end` field of the Writer for the count.
     var buf: [16]u8 = undefined;
@@ -1048,7 +1029,6 @@
         @panic("unexpected failure to encode");
     };
     return trash.writer.end;
->>>>>>> 43fba5ea
 }
 
 const mnemonic_to_encodings_map = init: {
