--- conflicted
+++ resolved
@@ -2257,8 +2257,15 @@
         \\
     );
 }
-
-<<<<<<< HEAD
+test "zig fmt: file ends with struct field" {
+    try testTransform(
+        \\a: bool
+    ,
+        \\a: bool,
+        \\
+    );
+}
+
 test "zig fmt: comment after empty comment" {
     try testTransform(
         \\const x = true; //
@@ -2269,13 +2276,6 @@
     ,
         \\const x = true;
         \\//a
-=======
-test "zig fmt: file ends with struct field" {
-    try testTransform(
-        \\a: bool
-    ,
-        \\a: bool,
->>>>>>> 158e2312
         \\
     );
 }
