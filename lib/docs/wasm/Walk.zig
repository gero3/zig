//! Find and annotate identifiers with links to their declarations.

const Walk = @This();
const std = @import("std");
const Ast = std.zig.Ast;
const assert = std.debug.assert;
const log = std.log;
const gpa = std.heap.wasm_allocator;
const Oom = error{OutOfMemory};

pub const Decl = @import("Decl.zig");

pub var files: std.StringArrayHashMapUnmanaged(File) = .empty;
pub var decls: std.ArrayListUnmanaged(Decl) = .empty;
pub var modules: std.StringArrayHashMapUnmanaged(File.Index) = .empty;

file: File.Index,

/// keep in sync with "CAT_" constants in main.js
pub const Category = union(enum(u8)) {
    /// A struct type used only to group declarations.
    namespace: Ast.Node.Index,
    /// A container type (struct, union, enum, opaque).
    container: Ast.Node.Index,
    global_variable: Ast.Node.Index,
    /// A function that has not been detected as returning a type.
    function: Ast.Node.Index,
    primitive: Ast.Node.Index,
    error_set: Ast.Node.Index,
    global_const: Ast.Node.Index,
    alias: Decl.Index,
    /// A primitive identifier that is also a type.
    type,
    /// Specifically it is the literal `type`.
    type_type,
    /// A function that returns a type.
    type_function: Ast.Node.Index,

    pub const Tag = @typeInfo(Category).@"union".tag_type.?;
};

pub const File = struct {
    ast: Ast,
    /// Maps identifiers to the declarations they point to.
    ident_decls: std.AutoArrayHashMapUnmanaged(Ast.TokenIndex, Ast.Node.Index) = .empty,
    /// Maps field access identifiers to the containing field access node.
    token_parents: std.AutoArrayHashMapUnmanaged(Ast.TokenIndex, Ast.Node.Index) = .empty,
    /// Maps declarations to their global index.
    node_decls: std.AutoArrayHashMapUnmanaged(Ast.Node.Index, Decl.Index) = .empty,
    /// Maps function declarations to doctests.
    doctests: std.AutoArrayHashMapUnmanaged(Ast.Node.Index, Ast.Node.Index) = .empty,
    /// root node => its namespace scope
    /// struct/union/enum/opaque decl node => its namespace scope
    /// local var decl node => its local variable scope
    scopes: std.AutoArrayHashMapUnmanaged(Ast.Node.Index, *Scope) = .empty,

    pub fn lookup_token(file: *File, token: Ast.TokenIndex) Decl.Index {
        const decl_node = file.ident_decls.get(token) orelse return .none;
        return file.node_decls.get(decl_node) orelse return .none;
    }

    pub const Index = enum(u32) {
        _,

        fn add_decl(i: Index, node: Ast.Node.Index, parent_decl: Decl.Index) Oom!Decl.Index {
            try decls.append(gpa, .{
                .ast_node = node,
                .file = i,
                .parent = parent_decl,
            });
            const decl_index: Decl.Index = @enumFromInt(decls.items.len - 1);
            try i.get().node_decls.put(gpa, node, decl_index);
            return decl_index;
        }

        pub fn get(i: File.Index) *File {
            return &files.values()[@intFromEnum(i)];
        }

        pub fn get_ast(i: File.Index) *Ast {
            return &i.get().ast;
        }

        pub fn path(i: File.Index) []const u8 {
            return files.keys()[@intFromEnum(i)];
        }

        pub fn findRootDecl(file_index: File.Index) Decl.Index {
            return file_index.get().node_decls.values()[0];
        }

        pub fn categorize_decl(file_index: File.Index, node: Ast.Node.Index) Category {
            const ast = file_index.get_ast();
            switch (ast.nodeTag(node)) {
                .root => {
                    for (ast.rootDecls()) |member| {
                        switch (ast.nodeTag(member)) {
                            .container_field_init,
                            .container_field_align,
                            .container_field,
                            => return .{ .container = node },
                            else => {},
                        }
                    }
                    return .{ .namespace = node };
                },

                .global_var_decl,
                .local_var_decl,
                .simple_var_decl,
                .aligned_var_decl,
                => {
                    const var_decl = ast.fullVarDecl(node).?;
                    if (ast.tokenTag(var_decl.ast.mut_token) == .keyword_var)
                        return .{ .global_variable = node };
                    const init_node = var_decl.ast.init_node.unwrap() orelse
                        return .{ .global_const = node };

                    return categorize_expr(file_index, init_node);
                },

                .fn_proto,
                .fn_proto_multi,
                .fn_proto_one,
                .fn_proto_simple,
                .fn_decl,
                => {
                    var buf: [1]Ast.Node.Index = undefined;
                    const full = ast.fullFnProto(&buf, node).?;
                    return categorize_func(file_index, node, full);
                },

                else => unreachable,
            }
        }

        pub fn categorize_func(
            file_index: File.Index,
            node: Ast.Node.Index,
            full: Ast.full.FnProto,
        ) Category {
            return switch (categorize_expr(file_index, full.ast.return_type.unwrap().?)) {
                .namespace, .container, .error_set, .type_type => .{ .type_function = node },
                else => .{ .function = node },
            };
        }

        pub fn categorize_expr_deep(file_index: File.Index, node: Ast.Node.Index) Category {
            return switch (categorize_expr(file_index, node)) {
                .alias => |aliasee| aliasee.get().categorize(),
                else => |result| result,
            };
        }

        pub fn categorize_expr(file_index: File.Index, node: Ast.Node.Index) Category {
            const file = file_index.get();
            const ast = file_index.get_ast();
            //log.debug("categorize_expr tag {s}", .{@tagName(ast.nodeTag(node))});
            return switch (ast.nodeTag(node)) {
                .container_decl,
                .container_decl_trailing,
                .container_decl_arg,
                .container_decl_arg_trailing,
                .container_decl_two,
                .container_decl_two_trailing,
                .tagged_union,
                .tagged_union_trailing,
                .tagged_union_enum_tag,
                .tagged_union_enum_tag_trailing,
                .tagged_union_two,
                .tagged_union_two_trailing,
                => {
                    var buf: [2]Ast.Node.Index = undefined;
                    const container_decl = ast.fullContainerDecl(&buf, node).?;
                    if (ast.tokenTag(container_decl.ast.main_token) != .keyword_struct) {
                        return .{ .container = node };
                    }
                    for (container_decl.ast.members) |member| {
                        switch (ast.nodeTag(member)) {
                            .container_field_init,
                            .container_field_align,
                            .container_field,
                            => return .{ .container = node },
                            else => {},
                        }
                    }
                    return .{ .namespace = node };
                },

                .error_set_decl,
                .merge_error_sets,
                => .{ .error_set = node },

                .identifier => {
                    const name_token = ast.nodeMainToken(node);
                    const ident_name = ast.tokenSlice(name_token);
                    if (std.mem.eql(u8, ident_name, "type"))
                        return .type_type;

                    if (isPrimitiveNonType(ident_name))
                        return .{ .primitive = node };

                    if (std.zig.primitives.isPrimitive(ident_name))
                        return .type;

                    if (file.ident_decls.get(name_token)) |decl_node| {
                        const decl_index = file.node_decls.get(decl_node) orelse .none;
                        if (decl_index != .none) return .{ .alias = decl_index };
                        return categorize_decl(file_index, decl_node);
                    }

                    return .{ .global_const = node };
                },

                .field_access => {
                    const object_node, const field_ident = ast.nodeData(node).node_and_token;
                    const field_name = ast.tokenSlice(field_ident);

                    switch (categorize_expr(file_index, object_node)) {
                        .alias => |aliasee| if (aliasee.get().get_child(field_name)) |decl_index| {
                            return .{ .alias = decl_index };
                        },
                        else => {},
                    }

                    return .{ .global_const = node };
                },

                .builtin_call_two,
                .builtin_call_two_comma,
                .builtin_call,
                .builtin_call_comma,
                => {
                    var buf: [2]Ast.Node.Index = undefined;
                    const params = ast.builtinCallParams(&buf, node).?;
                    return categorize_builtin_call(file_index, node, params);
                },

                .call_one,
                .call_one_comma,
                .call,
                .call_comma,
                => {
                    var buf: [1]Ast.Node.Index = undefined;
                    return categorize_call(file_index, node, ast.fullCall(&buf, node).?);
                },

                .if_simple,
                .@"if",
                => {
                    const if_full = ast.fullIf(node).?;
                    if (if_full.ast.else_expr.unwrap()) |else_expr| {
                        const then_cat = categorize_expr_deep(file_index, if_full.ast.then_expr);
                        const else_cat = categorize_expr_deep(file_index, else_expr);
                        if (then_cat == .type_type and else_cat == .type_type) {
                            return .type_type;
                        } else if (then_cat == .error_set and else_cat == .error_set) {
                            return .{ .error_set = node };
                        } else if (then_cat == .type or else_cat == .type or
                            then_cat == .namespace or else_cat == .namespace or
                            then_cat == .container or else_cat == .container or
                            then_cat == .error_set or else_cat == .error_set or
                            then_cat == .type_function or else_cat == .type_function)
                        {
                            return .type;
                        }
                    }
                    return .{ .global_const = node };
                },

                .@"switch", .switch_comma => return categorize_switch(file_index, node),

                .optional_type,
                .array_type,
                .array_type_sentinel,
                .ptr_type_aligned,
                .ptr_type_sentinel,
                .ptr_type,
                .ptr_type_bit_range,
                .anyframe_type,
                => .type,

                else => .{ .global_const = node },
            };
        }

        fn categorize_call(
            file_index: File.Index,
            node: Ast.Node.Index,
            call: Ast.full.Call,
        ) Category {
            return switch (categorize_expr(file_index, call.ast.fn_expr)) {
                .type_function => .type,
                .alias => |aliasee| categorize_decl_as_callee(aliasee, node),
                else => .{ .global_const = node },
            };
        }

        fn categorize_decl_as_callee(decl_index: Decl.Index, call_node: Ast.Node.Index) Category {
            return switch (decl_index.get().categorize()) {
                .type_function => .type,
                .alias => |aliasee| categorize_decl_as_callee(aliasee, call_node),
                else => .{ .global_const = call_node },
            };
        }

        fn categorize_builtin_call(
            file_index: File.Index,
            node: Ast.Node.Index,
            params: []const Ast.Node.Index,
        ) Category {
            const ast = file_index.get_ast();
            const builtin_token = ast.nodeMainToken(node);
            const builtin_name = ast.tokenSlice(builtin_token);
            if (std.mem.eql(u8, builtin_name, "@import")) {
                const str_lit_token = ast.nodeMainToken(params[0]);
                const str_bytes = ast.tokenSlice(str_lit_token);
                const file_path = std.zig.string_literal.parseAlloc(gpa, str_bytes) catch @panic("OOM");
                defer gpa.free(file_path);
                if (modules.get(file_path)) |imported_file_index| {
                    return .{ .alias = File.Index.findRootDecl(imported_file_index) };
                }
                const base_path = file_index.path();
                const resolved_path = std.fs.path.resolvePosix(gpa, &.{
                    base_path, "..", file_path,
                }) catch @panic("OOM");
                defer gpa.free(resolved_path);
                log.debug("from '{s}' @import '{s}' resolved='{s}'", .{
                    base_path, file_path, resolved_path,
                });
                if (files.getIndex(resolved_path)) |imported_file_index| {
                    return .{ .alias = File.Index.findRootDecl(@enumFromInt(imported_file_index)) };
                } else {
                    log.warn("import target '{s}' did not resolve to any file", .{resolved_path});
                }
            } else if (std.mem.eql(u8, builtin_name, "@This")) {
                if (file_index.get().node_decls.get(node)) |decl_index| {
                    return .{ .alias = decl_index };
                } else {
                    log.warn("@This() is missing link to Decl.Index", .{});
                }
            }

            return .{ .global_const = node };
        }

        fn categorize_switch(file_index: File.Index, node: Ast.Node.Index) Category {
            const ast = file_index.get_ast();
            const full = ast.fullSwitch(node).?;
            var all_type_type = true;
            var all_error_set = true;
            var any_type = false;
            if (full.ast.cases.len == 0) return .{ .global_const = node };
            for (full.ast.cases) |case_node| {
                const case = ast.fullSwitchCase(case_node).?;
                switch (categorize_expr_deep(file_index, case.ast.target_expr)) {
                    .type_type => {
                        any_type = true;
                        all_error_set = false;
                    },
                    .error_set => {
                        any_type = true;
                        all_type_type = false;
                    },
                    .type, .namespace, .container, .type_function => {
                        any_type = true;
                        all_error_set = false;
                        all_type_type = false;
                    },
                    else => {
                        all_error_set = false;
                        all_type_type = false;
                    },
                }
            }
            if (all_type_type) return .type_type;
            if (all_error_set) return .{ .error_set = node };
            if (any_type) return .type;
            return .{ .global_const = node };
        }
    };
};

pub const ModuleIndex = enum(u32) {
    _,
};

pub fn add_file(file_name: []const u8, bytes: []u8) !File.Index {
    const ast = try parse(file_name, bytes);
    assert(ast.errors.len == 0);
    const file_index: File.Index = @enumFromInt(files.entries.len);
    try files.put(gpa, file_name, .{ .ast = ast });

    var w: Walk = .{
        .file = file_index,
    };
    const scope = try gpa.create(Scope);
    scope.* = .{ .tag = .top };

    const decl_index = try file_index.add_decl(.root, .none);
    try struct_decl(&w, scope, decl_index, .root, ast.containerDeclRoot());

    const file = file_index.get();
    shrinkToFit(&file.ident_decls);
    shrinkToFit(&file.token_parents);
    shrinkToFit(&file.node_decls);
    shrinkToFit(&file.doctests);
    shrinkToFit(&file.scopes);

    return file_index;
}

/// Parses a file and returns its `Ast`. If the file cannot be parsed, returns
/// the `Ast` of an empty file, so that the rest of the Autodoc logic does not
/// need to handle parse errors.
fn parse(file_name: []const u8, source: []u8) Oom!Ast {
    // Require every source file to end with a newline so that Zig's tokenizer
    // can continue to require null termination and Autodoc implementation can
    // avoid copying source bytes from the decompressed tar file buffer.
    const adjusted_source: [:0]const u8 = s: {
        if (source.len == 0)
            break :s "";
        if (source[source.len - 1] != '\n') {
            log.err("{s}: expected newline at end of file", .{file_name});
            break :s "";
        }
        source[source.len - 1] = 0;
        break :s source[0 .. source.len - 1 :0];
    };

    var ast = try Ast.parse(gpa, adjusted_source, .zig);
    if (ast.errors.len > 0) {
        defer ast.deinit(gpa);

        const token_offsets = ast.tokens.items(.start);
        var rendered_err: std.ArrayListUnmanaged(u8) = .{};
        defer rendered_err.deinit(gpa);
        for (ast.errors) |err| {
            const err_offset = token_offsets[err.token] + ast.errorOffset(err);
            const err_loc = std.zig.findLineColumn(ast.source, err_offset);
            rendered_err.clearRetainingCapacity();
<<<<<<< HEAD
            {
                var aw: std.io.Writer.Allocating = .fromArrayList(gpa, &rendered_err);
                defer rendered_err = aw.toArrayList();
                ast.renderError(err, &aw.interface) catch |e| switch (e) {
                    error.WriteFailed => return error.OutOfMemory,
                };
            }
            log.err("{s}:{}:{}: {s}", .{ file_name, err_loc.line + 1, err_loc.column + 1, rendered_err.items });
=======
            try ast.renderError(err, rendered_err.writer(gpa));
            log.err("{s}:{d}:{d}: {s}", .{ file_name, err_loc.line + 1, err_loc.column + 1, rendered_err.items });
>>>>>>> 43fba5ea
        }
        return Ast.parse(gpa, "", .zig);
    }
    return ast;
}

pub const Scope = struct {
    tag: Tag,

    const Tag = enum { top, local, namespace };

    const Local = struct {
        base: Scope = .{ .tag = .local },
        parent: *Scope,
        var_node: Ast.Node.Index,
    };

    const Namespace = struct {
        base: Scope = .{ .tag = .namespace },
        parent: *Scope,
        names: std.StringArrayHashMapUnmanaged(Ast.Node.Index) = .empty,
        doctests: std.StringArrayHashMapUnmanaged(Ast.Node.Index) = .empty,
        decl_index: Decl.Index,
    };

    fn getNamespaceDecl(start_scope: *Scope) Decl.Index {
        var it: *Scope = start_scope;
        while (true) switch (it.tag) {
            .top => unreachable,
            .local => {
                const local: *Local = @alignCast(@fieldParentPtr("base", it));
                it = local.parent;
            },
            .namespace => {
                const namespace: *Namespace = @alignCast(@fieldParentPtr("base", it));
                return namespace.decl_index;
            },
        };
    }

    pub fn get_child(scope: *Scope, name: []const u8) ?Ast.Node.Index {
        switch (scope.tag) {
            .top, .local => return null,
            .namespace => {
                const namespace: *Namespace = @alignCast(@fieldParentPtr("base", scope));
                return namespace.names.get(name);
            },
        }
    }

    pub fn lookup(start_scope: *Scope, ast: *const Ast, name: []const u8) ?Ast.Node.Index {
        var it: *Scope = start_scope;
        while (true) switch (it.tag) {
            .top => break,
            .local => {
                const local: *Local = @alignCast(@fieldParentPtr("base", it));
                const name_token = ast.nodeMainToken(local.var_node) + 1;
                const ident_name = ast.tokenSlice(name_token);
                if (std.mem.eql(u8, ident_name, name)) {
                    return local.var_node;
                }
                it = local.parent;
            },
            .namespace => {
                const namespace: *Namespace = @alignCast(@fieldParentPtr("base", it));
                if (namespace.names.get(name)) |node| {
                    return node;
                }
                it = namespace.parent;
            },
        };
        return null;
    }
};

fn struct_decl(
    w: *Walk,
    scope: *Scope,
    parent_decl: Decl.Index,
    node: Ast.Node.Index,
    container_decl: Ast.full.ContainerDecl,
) Oom!void {
    const ast = w.file.get_ast();

    const namespace = try gpa.create(Scope.Namespace);
    namespace.* = .{
        .parent = scope,
        .decl_index = parent_decl,
    };
    try w.file.get().scopes.putNoClobber(gpa, node, &namespace.base);
    try w.scanDecls(namespace, container_decl.ast.members);

    for (container_decl.ast.members) |member| switch (ast.nodeTag(member)) {
        .container_field_init,
        .container_field_align,
        .container_field,
        => try w.container_field(&namespace.base, parent_decl, ast.fullContainerField(member).?),

        .fn_proto,
        .fn_proto_multi,
        .fn_proto_one,
        .fn_proto_simple,
        .fn_decl,
        => {
            var buf: [1]Ast.Node.Index = undefined;
            const full = ast.fullFnProto(&buf, member).?;
            const fn_name_token = full.ast.fn_token + 1;
            const fn_name = ast.tokenSlice(fn_name_token);
            if (namespace.doctests.get(fn_name)) |doctest_node| {
                try w.file.get().doctests.put(gpa, member, doctest_node);
            }
            const decl_index = try w.file.add_decl(member, parent_decl);
            const body = if (ast.nodeTag(member) == .fn_decl) ast.nodeData(member).node_and_node[1].toOptional() else .none;
            try w.fn_decl(&namespace.base, decl_index, body, full);
        },

        .global_var_decl,
        .local_var_decl,
        .simple_var_decl,
        .aligned_var_decl,
        => {
            const decl_index = try w.file.add_decl(member, parent_decl);
            try w.global_var_decl(&namespace.base, decl_index, ast.fullVarDecl(member).?);
        },

        .@"comptime",
        => try w.expr(&namespace.base, parent_decl, ast.nodeData(member).node),

        .test_decl => try w.expr(&namespace.base, parent_decl, ast.nodeData(member).opt_token_and_node[1]),

        else => unreachable,
    };
}

fn comptime_decl(
    w: *Walk,
    scope: *Scope,
    parent_decl: Decl.Index,
    full: Ast.full.VarDecl,
) Oom!void {
    try w.expr(scope, parent_decl, full.ast.type_node);
    try w.maybe_expr(scope, parent_decl, full.ast.align_node);
    try w.maybe_expr(scope, parent_decl, full.ast.addrspace_node);
    try w.maybe_expr(scope, parent_decl, full.ast.section_node);
    try w.expr(scope, parent_decl, full.ast.init_node);
}

fn global_var_decl(
    w: *Walk,
    scope: *Scope,
    parent_decl: Decl.Index,
    full: Ast.full.VarDecl,
) Oom!void {
    try w.maybe_expr(scope, parent_decl, full.ast.type_node);
    try w.maybe_expr(scope, parent_decl, full.ast.align_node);
    try w.maybe_expr(scope, parent_decl, full.ast.addrspace_node);
    try w.maybe_expr(scope, parent_decl, full.ast.section_node);
    try w.maybe_expr(scope, parent_decl, full.ast.init_node);
}

fn container_field(
    w: *Walk,
    scope: *Scope,
    parent_decl: Decl.Index,
    full: Ast.full.ContainerField,
) Oom!void {
    try w.maybe_expr(scope, parent_decl, full.ast.type_expr);
    try w.maybe_expr(scope, parent_decl, full.ast.align_expr);
    try w.maybe_expr(scope, parent_decl, full.ast.value_expr);
}

fn fn_decl(
    w: *Walk,
    scope: *Scope,
    parent_decl: Decl.Index,
    body: Ast.Node.OptionalIndex,
    full: Ast.full.FnProto,
) Oom!void {
    for (full.ast.params) |param| {
        try expr(w, scope, parent_decl, param);
    }
    try expr(w, scope, parent_decl, full.ast.return_type.unwrap().?);
    try maybe_expr(w, scope, parent_decl, full.ast.align_expr);
    try maybe_expr(w, scope, parent_decl, full.ast.addrspace_expr);
    try maybe_expr(w, scope, parent_decl, full.ast.section_expr);
    try maybe_expr(w, scope, parent_decl, full.ast.callconv_expr);
    try maybe_expr(w, scope, parent_decl, body);
}

fn maybe_expr(w: *Walk, scope: *Scope, parent_decl: Decl.Index, node: Ast.Node.OptionalIndex) Oom!void {
    if (node.unwrap()) |n| return expr(w, scope, parent_decl, n);
}

fn expr(w: *Walk, scope: *Scope, parent_decl: Decl.Index, node: Ast.Node.Index) Oom!void {
    const ast = w.file.get_ast();
    switch (ast.nodeTag(node)) {
        .root => unreachable, // Top-level declaration.
        .test_decl => unreachable, // Top-level declaration.
        .container_field_init => unreachable, // Top-level declaration.
        .container_field_align => unreachable, // Top-level declaration.
        .container_field => unreachable, // Top-level declaration.
        .fn_decl => unreachable, // Top-level declaration.

        .global_var_decl => unreachable, // Handled in `block`.
        .local_var_decl => unreachable, // Handled in `block`.
        .simple_var_decl => unreachable, // Handled in `block`.
        .aligned_var_decl => unreachable, // Handled in `block`.
        .@"defer" => unreachable, // Handled in `block`.
        .@"errdefer" => unreachable, // Handled in `block`.

        .switch_case => unreachable, // Handled in `switchExpr`.
        .switch_case_inline => unreachable, // Handled in `switchExpr`.
        .switch_case_one => unreachable, // Handled in `switchExpr`.
        .switch_case_inline_one => unreachable, // Handled in `switchExpr`.

        .asm_output => unreachable, // Handled in `asmExpr`.
        .asm_input => unreachable, // Handled in `asmExpr`.

        .for_range => unreachable, // Handled in `forExpr`.

        .assign,
        .assign_shl,
        .assign_shl_sat,
        .assign_shr,
        .assign_bit_and,
        .assign_bit_or,
        .assign_bit_xor,
        .assign_div,
        .assign_sub,
        .assign_sub_wrap,
        .assign_sub_sat,
        .assign_mod,
        .assign_add,
        .assign_add_wrap,
        .assign_add_sat,
        .assign_mul,
        .assign_mul_wrap,
        .assign_mul_sat,
        .shl,
        .shr,
        .add,
        .add_wrap,
        .add_sat,
        .sub,
        .sub_wrap,
        .sub_sat,
        .mul,
        .mul_wrap,
        .mul_sat,
        .div,
        .mod,
        .shl_sat,

        .bit_and,
        .bit_or,
        .bit_xor,
        .bang_equal,
        .equal_equal,
        .greater_than,
        .greater_or_equal,
        .less_than,
        .less_or_equal,
        .array_cat,

        .array_mult,
        .error_union,
        .merge_error_sets,
        .bool_and,
        .bool_or,
        .@"catch",
        .@"orelse",
        .array_type,
        .array_access,
        .switch_range,
        => {
            const lhs, const rhs = ast.nodeData(node).node_and_node;
            try expr(w, scope, parent_decl, lhs);
            try expr(w, scope, parent_decl, rhs);
        },

        .assign_destructure => {
            const full = ast.assignDestructure(node);
            for (full.ast.variables) |variable_node| try expr(w, scope, parent_decl, variable_node);
            _ = try expr(w, scope, parent_decl, full.ast.value_expr);
        },

        .bool_not,
        .bit_not,
        .negation,
        .negation_wrap,
        .deref,
        .address_of,
        .optional_type,
        .@"comptime",
        .@"nosuspend",
        .@"suspend",
        .@"resume",
        .@"try",
        => try expr(w, scope, parent_decl, ast.nodeData(node).node),
        .unwrap_optional,
        .grouped_expression,
        => try expr(w, scope, parent_decl, ast.nodeData(node).node_and_token[0]),
        .@"return" => try maybe_expr(w, scope, parent_decl, ast.nodeData(node).opt_node),

        .anyframe_type => try expr(w, scope, parent_decl, ast.nodeData(node).token_and_node[1]),
        .@"break" => try maybe_expr(w, scope, parent_decl, ast.nodeData(node).opt_token_and_opt_node[1]),

        .identifier => {
            const ident_token = ast.nodeMainToken(node);
            const ident_name = ast.tokenSlice(ident_token);
            if (scope.lookup(ast, ident_name)) |var_node| {
                try w.file.get().ident_decls.put(gpa, ident_token, var_node);
            }
        },
        .field_access => {
            const object_node, const field_ident = ast.nodeData(node).node_and_token;
            try w.file.get().token_parents.put(gpa, field_ident, node);
            // This will populate the left-most field object if it is an
            // identifier, allowing rendering code to piece together the link.
            try expr(w, scope, parent_decl, object_node);
        },

        .string_literal,
        .multiline_string_literal,
        .number_literal,
        .unreachable_literal,
        .enum_literal,
        .error_value,
        .anyframe_literal,
        .@"continue",
        .char_literal,
        .error_set_decl,
        => {},

        .asm_simple,
        .@"asm",
        => {
            const full = ast.fullAsm(node).?;
            for (full.ast.items) |n| {
                // There is a missing call here to expr() for .asm_input and
                // .asm_output nodes.
                _ = n;
            }
            try expr(w, scope, parent_decl, full.ast.template);
        },

        .builtin_call_two,
        .builtin_call_two_comma,
        .builtin_call,
        .builtin_call_comma,
        => {
            var buf: [2]Ast.Node.Index = undefined;
            const params = ast.builtinCallParams(&buf, node).?;
            return builtin_call(w, scope, parent_decl, node, params);
        },

        .call_one,
        .call_one_comma,
        .call,
        .call_comma,
        => {
            var buf: [1]Ast.Node.Index = undefined;
            const full = ast.fullCall(&buf, node).?;
            try expr(w, scope, parent_decl, full.ast.fn_expr);
            for (full.ast.params) |param| {
                try expr(w, scope, parent_decl, param);
            }
        },

        .if_simple,
        .@"if",
        => {
            const full = ast.fullIf(node).?;
            try expr(w, scope, parent_decl, full.ast.cond_expr);
            try expr(w, scope, parent_decl, full.ast.then_expr);
            try maybe_expr(w, scope, parent_decl, full.ast.else_expr);
        },

        .while_simple,
        .while_cont,
        .@"while",
        => {
            try while_expr(w, scope, parent_decl, ast.fullWhile(node).?);
        },

        .for_simple, .@"for" => {
            const full = ast.fullFor(node).?;
            for (full.ast.inputs) |input| {
                if (ast.nodeTag(input) == .for_range) {
                    const start, const end = ast.nodeData(input).node_and_opt_node;
                    try expr(w, scope, parent_decl, start);
                    try maybe_expr(w, scope, parent_decl, end);
                } else {
                    try expr(w, scope, parent_decl, input);
                }
            }
            try expr(w, scope, parent_decl, full.ast.then_expr);
            try maybe_expr(w, scope, parent_decl, full.ast.else_expr);
        },

        .slice => return slice(w, scope, parent_decl, ast.slice(node)),
        .slice_open => return slice(w, scope, parent_decl, ast.sliceOpen(node)),
        .slice_sentinel => return slice(w, scope, parent_decl, ast.sliceSentinel(node)),

        .block_two,
        .block_two_semicolon,
        .block,
        .block_semicolon,
        => {
            var buf: [2]Ast.Node.Index = undefined;
            const statements = ast.blockStatements(&buf, node).?;
            return block(w, scope, parent_decl, statements);
        },

        .ptr_type_aligned,
        .ptr_type_sentinel,
        .ptr_type,
        .ptr_type_bit_range,
        => {
            const full = ast.fullPtrType(node).?;
            try maybe_expr(w, scope, parent_decl, full.ast.align_node);
            try maybe_expr(w, scope, parent_decl, full.ast.addrspace_node);
            try maybe_expr(w, scope, parent_decl, full.ast.sentinel);
            try maybe_expr(w, scope, parent_decl, full.ast.bit_range_start);
            try maybe_expr(w, scope, parent_decl, full.ast.bit_range_end);
            try expr(w, scope, parent_decl, full.ast.child_type);
        },

        .container_decl,
        .container_decl_trailing,
        .container_decl_arg,
        .container_decl_arg_trailing,
        .container_decl_two,
        .container_decl_two_trailing,
        .tagged_union,
        .tagged_union_trailing,
        .tagged_union_enum_tag,
        .tagged_union_enum_tag_trailing,
        .tagged_union_two,
        .tagged_union_two_trailing,
        => {
            var buf: [2]Ast.Node.Index = undefined;
            return struct_decl(w, scope, parent_decl, node, ast.fullContainerDecl(&buf, node).?);
        },

        .array_type_sentinel => {
            const len_expr, const extra_index = ast.nodeData(node).node_and_extra;
            const extra = ast.extraData(extra_index, Ast.Node.ArrayTypeSentinel);
            try expr(w, scope, parent_decl, len_expr);
            try expr(w, scope, parent_decl, extra.elem_type);
            try expr(w, scope, parent_decl, extra.sentinel);
        },
        .@"switch", .switch_comma => {
            const full = ast.fullSwitch(node).?;
            try expr(w, scope, parent_decl, full.ast.condition);
            for (full.ast.cases) |case_node| {
                const case = ast.fullSwitchCase(case_node).?;
                for (case.ast.values) |value_node| {
                    try expr(w, scope, parent_decl, value_node);
                }
                try expr(w, scope, parent_decl, case.ast.target_expr);
            }
        },

        .array_init_one,
        .array_init_one_comma,
        .array_init_dot_two,
        .array_init_dot_two_comma,
        .array_init_dot,
        .array_init_dot_comma,
        .array_init,
        .array_init_comma,
        => {
            var buf: [2]Ast.Node.Index = undefined;
            const full = ast.fullArrayInit(&buf, node).?;
            try maybe_expr(w, scope, parent_decl, full.ast.type_expr);
            for (full.ast.elements) |elem| {
                try expr(w, scope, parent_decl, elem);
            }
        },

        .struct_init_one,
        .struct_init_one_comma,
        .struct_init_dot_two,
        .struct_init_dot_two_comma,
        .struct_init_dot,
        .struct_init_dot_comma,
        .struct_init,
        .struct_init_comma,
        => {
            var buf: [2]Ast.Node.Index = undefined;
            const full = ast.fullStructInit(&buf, node).?;
            try maybe_expr(w, scope, parent_decl, full.ast.type_expr);
            for (full.ast.fields) |field| {
                try expr(w, scope, parent_decl, field);
            }
        },

        .fn_proto_simple,
        .fn_proto_multi,
        .fn_proto_one,
        .fn_proto,
        => {
            var buf: [1]Ast.Node.Index = undefined;
            return fn_decl(w, scope, parent_decl, .none, ast.fullFnProto(&buf, node).?);
        },
    }
}

fn slice(w: *Walk, scope: *Scope, parent_decl: Decl.Index, full: Ast.full.Slice) Oom!void {
    try expr(w, scope, parent_decl, full.ast.sliced);
    try expr(w, scope, parent_decl, full.ast.start);
    try maybe_expr(w, scope, parent_decl, full.ast.end);
    try maybe_expr(w, scope, parent_decl, full.ast.sentinel);
}

fn builtin_call(
    w: *Walk,
    scope: *Scope,
    parent_decl: Decl.Index,
    node: Ast.Node.Index,
    params: []const Ast.Node.Index,
) Oom!void {
    const ast = w.file.get_ast();
    const builtin_token = ast.nodeMainToken(node);
    const builtin_name = ast.tokenSlice(builtin_token);
    if (std.mem.eql(u8, builtin_name, "@This")) {
        try w.file.get().node_decls.put(gpa, node, scope.getNamespaceDecl());
    }

    for (params) |param| {
        try expr(w, scope, parent_decl, param);
    }
}

fn block(
    w: *Walk,
    parent_scope: *Scope,
    parent_decl: Decl.Index,
    statements: []const Ast.Node.Index,
) Oom!void {
    const ast = w.file.get_ast();

    var scope = parent_scope;

    for (statements) |node| {
        switch (ast.nodeTag(node)) {
            .global_var_decl,
            .local_var_decl,
            .simple_var_decl,
            .aligned_var_decl,
            => {
                const full = ast.fullVarDecl(node).?;
                try global_var_decl(w, scope, parent_decl, full);
                const local = try gpa.create(Scope.Local);
                local.* = .{
                    .parent = scope,
                    .var_node = node,
                };
                try w.file.get().scopes.putNoClobber(gpa, node, &local.base);
                scope = &local.base;
            },

            .assign_destructure => {
                log.debug("walk assign_destructure not implemented yet", .{});
            },

            .grouped_expression => try expr(w, scope, parent_decl, ast.nodeData(node).node_and_token[0]),

            .@"defer" => try expr(w, scope, parent_decl, ast.nodeData(node).node),
            .@"errdefer" => try expr(w, scope, parent_decl, ast.nodeData(node).opt_token_and_node[1]),

            else => try expr(w, scope, parent_decl, node),
        }
    }
}

fn while_expr(w: *Walk, scope: *Scope, parent_decl: Decl.Index, full: Ast.full.While) Oom!void {
    try expr(w, scope, parent_decl, full.ast.cond_expr);
    try maybe_expr(w, scope, parent_decl, full.ast.cont_expr);
    try expr(w, scope, parent_decl, full.ast.then_expr);
    try maybe_expr(w, scope, parent_decl, full.ast.else_expr);
}

fn scanDecls(w: *Walk, namespace: *Scope.Namespace, members: []const Ast.Node.Index) Oom!void {
    const ast = w.file.get_ast();

    for (members) |member_node| {
        const name_token = switch (ast.nodeTag(member_node)) {
            .global_var_decl,
            .local_var_decl,
            .simple_var_decl,
            .aligned_var_decl,
            => ast.nodeMainToken(member_node) + 1,

            .fn_proto_simple,
            .fn_proto_multi,
            .fn_proto_one,
            .fn_proto,
            .fn_decl,
            => blk: {
                const ident = ast.nodeMainToken(member_node) + 1;
                if (ast.tokenTag(ident) != .identifier) continue;
                break :blk ident;
            },

            .test_decl => {
                const opt_ident_token = ast.nodeData(member_node).opt_token_and_node[0];
                if (opt_ident_token.unwrap()) |ident_token| {
                    const is_doctest = ast.tokenTag(ident_token) == .identifier;
                    if (is_doctest) {
                        const token_bytes = ast.tokenSlice(ident_token);
                        try namespace.doctests.put(gpa, token_bytes, member_node);
                    }
                }
                continue;
            },

            else => continue,
        };

        const token_bytes = ast.tokenSlice(name_token);
        try namespace.names.put(gpa, token_bytes, member_node);
    }
}

pub fn isPrimitiveNonType(name: []const u8) bool {
    return std.mem.eql(u8, name, "undefined") or
        std.mem.eql(u8, name, "null") or
        std.mem.eql(u8, name, "true") or
        std.mem.eql(u8, name, "false");
}

//test {
//    const gpa = std.testing.allocator;
//
//    var arena_instance = std.heap.ArenaAllocator.init(gpa);
//    defer arena_instance.deinit();
//    const arena = arena_instance.allocator();
//
//    // example test command:
//    // zig test --dep input.zig -Mroot=src/Walk.zig -Minput.zig=/home/andy/dev/zig/lib/std/fs/File/zig
//    var ast = try Ast.parse(gpa, @embedFile("input.zig"), .zig);
//    defer ast.deinit(gpa);
//
//    var w: Walk = .{
//        .arena = arena,
//        .token_links = .{},
//        .ast = &ast,
//    };
//
//    try w.root();
//}

fn shrinkToFit(m: anytype) void {
    m.shrinkAndFree(gpa, m.entries.len);
}<|MERGE_RESOLUTION|>--- conflicted
+++ resolved
@@ -439,7 +439,6 @@
             const err_offset = token_offsets[err.token] + ast.errorOffset(err);
             const err_loc = std.zig.findLineColumn(ast.source, err_offset);
             rendered_err.clearRetainingCapacity();
-<<<<<<< HEAD
             {
                 var aw: std.io.Writer.Allocating = .fromArrayList(gpa, &rendered_err);
                 defer rendered_err = aw.toArrayList();
@@ -447,11 +446,7 @@
                     error.WriteFailed => return error.OutOfMemory,
                 };
             }
-            log.err("{s}:{}:{}: {s}", .{ file_name, err_loc.line + 1, err_loc.column + 1, rendered_err.items });
-=======
-            try ast.renderError(err, rendered_err.writer(gpa));
             log.err("{s}:{d}:{d}: {s}", .{ file_name, err_loc.line + 1, err_loc.column + 1, rendered_err.items });
->>>>>>> 43fba5ea
         }
         return Ast.parse(gpa, "", .zig);
     }
