const std = @import("std.zig");
const builtin = @import("builtin");
const io = std.io;
const fs = std.fs;
const mem = std.mem;
const debug = std.debug;
const panic = std.debug.panic;
const assert = debug.assert;
const log = std.log;
const ArrayList = std.ArrayList;
const StringHashMap = std.StringHashMap;
const Allocator = mem.Allocator;
const Target = std.Target;
const process = std.process;
const EnvMap = std.process.EnvMap;
const File = fs.File;
const Sha256 = std.crypto.hash.sha2.Sha256;
const Build = @This();

pub const Cache = @import("Build/Cache.zig");
pub const Step = @import("Build/Step.zig");
pub const Module = @import("Build/Module.zig");
pub const Watch = @import("Build/Watch.zig");
pub const Fuzz = @import("Build/Fuzz.zig");

/// Shared state among all Build instances.
graph: *Graph,
install_tls: TopLevelStep,
uninstall_tls: TopLevelStep,
allocator: Allocator,
user_input_options: UserInputOptionsMap,
available_options_map: AvailableOptionsMap,
available_options_list: ArrayList(AvailableOption),
verbose: bool,
verbose_link: bool,
verbose_cc: bool,
verbose_air: bool,
verbose_llvm_ir: ?[]const u8,
verbose_llvm_bc: ?[]const u8,
verbose_cimport: bool,
verbose_llvm_cpu_features: bool,
reference_trace: ?u32 = null,
invalid_user_input: bool,
default_step: *Step,
top_level_steps: std.StringArrayHashMapUnmanaged(*TopLevelStep),
install_prefix: []const u8,
dest_dir: ?[]const u8,
lib_dir: []const u8,
exe_dir: []const u8,
h_dir: []const u8,
install_path: []const u8,
sysroot: ?[]const u8 = null,
search_prefixes: std.ArrayListUnmanaged([]const u8),
libc_file: ?[]const u8 = null,
/// Path to the directory containing build.zig.
build_root: Cache.Directory,
cache_root: Cache.Directory,
pkg_config_pkg_list: ?(PkgConfigError![]const PkgConfigPkg) = null,
args: ?[]const []const u8 = null,
debug_log_scopes: []const []const u8 = &.{},
debug_compile_errors: bool = false,
debug_incremental: bool = false,
debug_pkg_config: bool = false,
/// Number of stack frames captured when a `StackTrace` is recorded for debug purposes,
/// in particular at `Step` creation.
/// Set to 0 to disable stack collection.
debug_stack_frames_count: u8 = 8,

/// Experimental. Use system Darling installation to run cross compiled macOS build artifacts.
enable_darling: bool = false,
/// Use system QEMU installation to run cross compiled foreign architecture build artifacts.
enable_qemu: bool = false,
/// Darwin. Use Rosetta to run x86_64 macOS build artifacts on arm64 macOS.
enable_rosetta: bool = false,
/// Use system Wasmtime installation to run cross compiled wasm/wasi build artifacts.
enable_wasmtime: bool = false,
/// Use system Wine installation to run cross compiled Windows build artifacts.
enable_wine: bool = false,
/// After following the steps in https://github.com/ziglang/zig/wiki/Updating-libc#glibc,
/// this will be the directory $glibc-build-dir/install/glibcs
/// Given the example of the aarch64 target, this is the directory
/// that contains the path `aarch64-linux-gnu/lib/ld-linux-aarch64.so.1`.
/// Also works for dynamic musl.
libc_runtimes_dir: ?[]const u8 = null,

dep_prefix: []const u8 = "",

modules: std.StringArrayHashMap(*Module),

named_writefiles: std.StringArrayHashMap(*Step.WriteFile),
named_lazy_paths: std.StringArrayHashMap(LazyPath),
/// The hash of this instance's package. `""` means that this is the root package.
pkg_hash: []const u8,
/// A mapping from dependency names to package hashes.
available_deps: AvailableDeps,

release_mode: ReleaseMode,

build_id: ?std.zig.BuildId = null,

pub const ReleaseMode = enum {
    off,
    any,
    fast,
    safe,
    small,
};

/// Shared state among all Build instances.
/// Settings that are here rather than in Build are not configurable per-package.
pub const Graph = struct {
    arena: Allocator,
    system_library_options: std.StringArrayHashMapUnmanaged(SystemLibraryMode) = .empty,
    system_package_mode: bool = false,
    debug_compiler_runtime_libs: bool = false,
    cache: Cache,
    zig_exe: [:0]const u8,
    env_map: EnvMap,
    global_cache_root: Cache.Directory,
    zig_lib_directory: Cache.Directory,
    needed_lazy_dependencies: std.StringArrayHashMapUnmanaged(void) = .empty,
    /// Information about the native target. Computed before build() is invoked.
    host: ResolvedTarget,
    incremental: ?bool = null,
    random_seed: u32 = 0,
    dependency_cache: InitializedDepMap = .empty,
    allow_so_scripts: ?bool = null,
};

const AvailableDeps = []const struct { []const u8, []const u8 };

const SystemLibraryMode = enum {
    /// User asked for the library to be disabled.
    /// The build runner has not confirmed whether the setting is recognized yet.
    user_disabled,
    /// User asked for the library to be enabled.
    /// The build runner has not confirmed whether the setting is recognized yet.
    user_enabled,
    /// The build runner has confirmed that this setting is recognized.
    /// System integration with this library has been resolved to off.
    declared_disabled,
    /// The build runner has confirmed that this setting is recognized.
    /// System integration with this library has been resolved to on.
    declared_enabled,
};

const InitializedDepMap = std.HashMapUnmanaged(InitializedDepKey, *Dependency, InitializedDepContext, std.hash_map.default_max_load_percentage);
const InitializedDepKey = struct {
    build_root_string: []const u8,
    user_input_options: UserInputOptionsMap,
};

const InitializedDepContext = struct {
    allocator: Allocator,

    pub fn hash(ctx: @This(), k: InitializedDepKey) u64 {
        var hasher = std.hash.Wyhash.init(0);
        hasher.update(k.build_root_string);
        hashUserInputOptionsMap(ctx.allocator, k.user_input_options, &hasher);
        return hasher.final();
    }

    pub fn eql(_: @This(), lhs: InitializedDepKey, rhs: InitializedDepKey) bool {
        if (!std.mem.eql(u8, lhs.build_root_string, rhs.build_root_string))
            return false;

        if (lhs.user_input_options.count() != rhs.user_input_options.count())
            return false;

        var it = lhs.user_input_options.iterator();
        while (it.next()) |lhs_entry| {
            const rhs_value = rhs.user_input_options.get(lhs_entry.key_ptr.*) orelse return false;
            if (!userValuesAreSame(lhs_entry.value_ptr.*.value, rhs_value.value))
                return false;
        }

        return true;
    }
};

pub const RunError = error{
    ReadFailed,
    StreamTooLong,
    ExitCodeFailure,
    ProcessTerminated,
    ExecNotSupported,
} || std.process.Child.SpawnError;

pub const PkgConfigError = error{
    PkgConfigCrashed,
    PkgConfigFailed,
    PkgConfigNotInstalled,
    PkgConfigInvalidOutput,
};

pub const PkgConfigPkg = struct {
    name: []const u8,
    desc: []const u8,
};

const UserInputOptionsMap = StringHashMap(UserInputOption);
const AvailableOptionsMap = StringHashMap(AvailableOption);

const AvailableOption = struct {
    name: []const u8,
    type_id: TypeId,
    description: []const u8,
    /// If the `type_id` is `enum` or `enum_list` this provides the list of enum options
    enum_options: ?[]const []const u8,
};

const UserInputOption = struct {
    name: []const u8,
    value: UserValue,
    used: bool,
};

const UserValue = union(enum) {
    flag: void,
    scalar: []const u8,
    list: ArrayList([]const u8),
    map: StringHashMap(*const UserValue),
    lazy_path: LazyPath,
    lazy_path_list: ArrayList(LazyPath),
};

const TypeId = enum {
    bool,
    int,
    float,
    @"enum",
    enum_list,
    string,
    list,
    build_id,
    lazy_path,
    lazy_path_list,
};

const TopLevelStep = struct {
    pub const base_id: Step.Id = .top_level;

    step: Step,
    description: []const u8,
};

pub const DirList = struct {
    lib_dir: ?[]const u8 = null,
    exe_dir: ?[]const u8 = null,
    include_dir: ?[]const u8 = null,
};

pub fn create(
    graph: *Graph,
    build_root: Cache.Directory,
    cache_root: Cache.Directory,
    available_deps: AvailableDeps,
) error{OutOfMemory}!*Build {
    const arena = graph.arena;

    const b = try arena.create(Build);
    b.* = .{
        .graph = graph,
        .build_root = build_root,
        .cache_root = cache_root,
        .verbose = false,
        .verbose_link = false,
        .verbose_cc = false,
        .verbose_air = false,
        .verbose_llvm_ir = null,
        .verbose_llvm_bc = null,
        .verbose_cimport = false,
        .verbose_llvm_cpu_features = false,
        .invalid_user_input = false,
        .allocator = arena,
        .user_input_options = UserInputOptionsMap.init(arena),
        .available_options_map = AvailableOptionsMap.init(arena),
        .available_options_list = ArrayList(AvailableOption).init(arena),
        .top_level_steps = .{},
        .default_step = undefined,
        .search_prefixes = .{},
        .install_prefix = undefined,
        .lib_dir = undefined,
        .exe_dir = undefined,
        .h_dir = undefined,
        .dest_dir = graph.env_map.get("DESTDIR"),
        .install_tls = .{
            .step = .init(.{
                .id = TopLevelStep.base_id,
                .name = "install",
                .owner = b,
            }),
            .description = "Copy build artifacts to prefix path",
        },
        .uninstall_tls = .{
            .step = .init(.{
                .id = TopLevelStep.base_id,
                .name = "uninstall",
                .owner = b,
                .makeFn = makeUninstall,
            }),
            .description = "Remove build artifacts from prefix path",
        },
        .install_path = undefined,
        .args = null,
        .modules = .init(arena),
        .named_writefiles = .init(arena),
        .named_lazy_paths = .init(arena),
        .pkg_hash = "",
        .available_deps = available_deps,
        .release_mode = .off,
    };
    try b.top_level_steps.put(arena, b.install_tls.step.name, &b.install_tls);
    try b.top_level_steps.put(arena, b.uninstall_tls.step.name, &b.uninstall_tls);
    b.default_step = &b.install_tls.step;
    return b;
}

fn createChild(
    parent: *Build,
    dep_name: []const u8,
    build_root: Cache.Directory,
    pkg_hash: []const u8,
    pkg_deps: AvailableDeps,
    user_input_options: UserInputOptionsMap,
) error{OutOfMemory}!*Build {
    const child = try createChildOnly(parent, dep_name, build_root, pkg_hash, pkg_deps, user_input_options);
    try determineAndApplyInstallPrefix(child);
    return child;
}

fn createChildOnly(
    parent: *Build,
    dep_name: []const u8,
    build_root: Cache.Directory,
    pkg_hash: []const u8,
    pkg_deps: AvailableDeps,
    user_input_options: UserInputOptionsMap,
) error{OutOfMemory}!*Build {
    const allocator = parent.allocator;
    const child = try allocator.create(Build);
    child.* = .{
        .graph = parent.graph,
        .allocator = allocator,
        .install_tls = .{
            .step = .init(.{
                .id = TopLevelStep.base_id,
                .name = "install",
                .owner = child,
            }),
            .description = "Copy build artifacts to prefix path",
        },
        .uninstall_tls = .{
            .step = .init(.{
                .id = TopLevelStep.base_id,
                .name = "uninstall",
                .owner = child,
                .makeFn = makeUninstall,
            }),
            .description = "Remove build artifacts from prefix path",
        },
        .user_input_options = user_input_options,
        .available_options_map = AvailableOptionsMap.init(allocator),
        .available_options_list = ArrayList(AvailableOption).init(allocator),
        .verbose = parent.verbose,
        .verbose_link = parent.verbose_link,
        .verbose_cc = parent.verbose_cc,
        .verbose_air = parent.verbose_air,
        .verbose_llvm_ir = parent.verbose_llvm_ir,
        .verbose_llvm_bc = parent.verbose_llvm_bc,
        .verbose_cimport = parent.verbose_cimport,
        .verbose_llvm_cpu_features = parent.verbose_llvm_cpu_features,
        .reference_trace = parent.reference_trace,
        .invalid_user_input = false,
        .default_step = undefined,
        .top_level_steps = .{},
        .install_prefix = undefined,
        .dest_dir = parent.dest_dir,
        .lib_dir = parent.lib_dir,
        .exe_dir = parent.exe_dir,
        .h_dir = parent.h_dir,
        .install_path = parent.install_path,
        .sysroot = parent.sysroot,
        .search_prefixes = parent.search_prefixes,
        .libc_file = parent.libc_file,
        .build_root = build_root,
        .cache_root = parent.cache_root,
        .debug_log_scopes = parent.debug_log_scopes,
        .debug_compile_errors = parent.debug_compile_errors,
        .debug_incremental = parent.debug_incremental,
        .debug_pkg_config = parent.debug_pkg_config,
        .enable_darling = parent.enable_darling,
        .enable_qemu = parent.enable_qemu,
        .enable_rosetta = parent.enable_rosetta,
        .enable_wasmtime = parent.enable_wasmtime,
        .enable_wine = parent.enable_wine,
        .libc_runtimes_dir = parent.libc_runtimes_dir,
        .dep_prefix = parent.fmt("{s}{s}.", .{ parent.dep_prefix, dep_name }),
        .modules = .init(allocator),
        .named_writefiles = .init(allocator),
        .named_lazy_paths = .init(allocator),
        .pkg_hash = pkg_hash,
        .available_deps = pkg_deps,
        .release_mode = parent.release_mode,
    };
    try child.top_level_steps.put(allocator, child.install_tls.step.name, &child.install_tls);
    try child.top_level_steps.put(allocator, child.uninstall_tls.step.name, &child.uninstall_tls);
    child.default_step = &child.install_tls.step;
    return child;
}

fn userInputOptionsFromArgs(allocator: Allocator, args: anytype) UserInputOptionsMap {
    var user_input_options = UserInputOptionsMap.init(allocator);
    inline for (@typeInfo(@TypeOf(args)).@"struct".fields) |field| {
        const v = @field(args, field.name);
        const T = @TypeOf(v);
        switch (T) {
            Target.Query => {
                user_input_options.put(field.name, .{
                    .name = field.name,
                    .value = .{ .scalar = v.zigTriple(allocator) catch @panic("OOM") },
                    .used = false,
                }) catch @panic("OOM");
                user_input_options.put("cpu", .{
                    .name = "cpu",
                    .value = .{ .scalar = v.serializeCpuAlloc(allocator) catch @panic("OOM") },
                    .used = false,
                }) catch @panic("OOM");
            },
            ResolvedTarget => {
                user_input_options.put(field.name, .{
                    .name = field.name,
                    .value = .{ .scalar = v.query.zigTriple(allocator) catch @panic("OOM") },
                    .used = false,
                }) catch @panic("OOM");
                user_input_options.put("cpu", .{
                    .name = "cpu",
                    .value = .{ .scalar = v.query.serializeCpuAlloc(allocator) catch @panic("OOM") },
                    .used = false,
                }) catch @panic("OOM");
            },
            LazyPath => {
                user_input_options.put(field.name, .{
                    .name = field.name,
                    .value = .{ .lazy_path = v.dupeInner(allocator) },
                    .used = false,
                }) catch @panic("OOM");
            },
            []const LazyPath => {
                var list = ArrayList(LazyPath).initCapacity(allocator, v.len) catch @panic("OOM");
                for (v) |lp| list.appendAssumeCapacity(lp.dupeInner(allocator));
                user_input_options.put(field.name, .{
                    .name = field.name,
                    .value = .{ .lazy_path_list = list },
                    .used = false,
                }) catch @panic("OOM");
            },
            []const u8 => {
                user_input_options.put(field.name, .{
                    .name = field.name,
                    .value = .{ .scalar = v },
                    .used = false,
                }) catch @panic("OOM");
            },
            []const []const u8 => {
                var list = ArrayList([]const u8).initCapacity(allocator, v.len) catch @panic("OOM");
                list.appendSliceAssumeCapacity(v);

                user_input_options.put(field.name, .{
                    .name = field.name,
                    .value = .{ .list = list },
                    .used = false,
                }) catch @panic("OOM");
            },
            else => switch (@typeInfo(T)) {
                .bool => {
                    user_input_options.put(field.name, .{
                        .name = field.name,
                        .value = .{ .scalar = if (v) "true" else "false" },
                        .used = false,
                    }) catch @panic("OOM");
                },
                .@"enum", .enum_literal => {
                    user_input_options.put(field.name, .{
                        .name = field.name,
                        .value = .{ .scalar = @tagName(v) },
                        .used = false,
                    }) catch @panic("OOM");
                },
                .comptime_int, .int => {
                    user_input_options.put(field.name, .{
                        .name = field.name,
                        .value = .{ .scalar = std.fmt.allocPrint(allocator, "{d}", .{v}) catch @panic("OOM") },
                        .used = false,
                    }) catch @panic("OOM");
                },
                .comptime_float, .float => {
                    user_input_options.put(field.name, .{
                        .name = field.name,
                        .value = .{ .scalar = std.fmt.allocPrint(allocator, "{e}", .{v}) catch @panic("OOM") },
                        .used = false,
                    }) catch @panic("OOM");
                },
                else => @compileError("option '" ++ field.name ++ "' has unsupported type: " ++ @typeName(T)),
            },
        }
    }

    return user_input_options;
}

const OrderedUserValue = union(enum) {
    flag: void,
    scalar: []const u8,
    list: ArrayList([]const u8),
    map: ArrayList(Pair),
    lazy_path: LazyPath,
    lazy_path_list: ArrayList(LazyPath),

    const Pair = struct {
        name: []const u8,
        value: OrderedUserValue,
        fn lessThan(_: void, lhs: Pair, rhs: Pair) bool {
            return std.ascii.lessThanIgnoreCase(lhs.name, rhs.name);
        }
    };

    fn hash(val: OrderedUserValue, hasher: *std.hash.Wyhash) void {
        hasher.update(&std.mem.toBytes(std.meta.activeTag(val)));
        switch (val) {
            .flag => {},
            .scalar => |scalar| hasher.update(scalar),
            // lists are already ordered
            .list => |list| for (list.items) |list_entry|
                hasher.update(list_entry),
            .map => |map| for (map.items) |map_entry| {
                hasher.update(map_entry.name);
                map_entry.value.hash(hasher);
            },
            .lazy_path => |lp| hashLazyPath(lp, hasher),
            .lazy_path_list => |lp_list| for (lp_list.items) |lp| {
                hashLazyPath(lp, hasher);
            },
        }
    }

    fn hashLazyPath(lp: LazyPath, hasher: *std.hash.Wyhash) void {
        switch (lp) {
            .src_path => |sp| {
                hasher.update(sp.owner.pkg_hash);
                hasher.update(sp.sub_path);
            },
            .generated => |gen| {
                hasher.update(gen.file.step.owner.pkg_hash);
                hasher.update(std.mem.asBytes(&gen.up));
                hasher.update(gen.sub_path);
            },
            .cwd_relative => |rel_path| {
                hasher.update(rel_path);
            },
            .dependency => |dep| {
                hasher.update(dep.dependency.builder.pkg_hash);
                hasher.update(dep.sub_path);
            },
        }
    }

    fn mapFromUnordered(allocator: Allocator, unordered: std.StringHashMap(*const UserValue)) ArrayList(Pair) {
        var ordered = ArrayList(Pair).init(allocator);
        var it = unordered.iterator();
        while (it.next()) |entry| {
            ordered.append(.{
                .name = entry.key_ptr.*,
                .value = OrderedUserValue.fromUnordered(allocator, entry.value_ptr.*.*),
            }) catch @panic("OOM");
        }

        std.mem.sortUnstable(Pair, ordered.items, {}, Pair.lessThan);
        return ordered;
    }

    fn fromUnordered(allocator: Allocator, unordered: UserValue) OrderedUserValue {
        return switch (unordered) {
            .flag => .{ .flag = {} },
            .scalar => |scalar| .{ .scalar = scalar },
            .list => |list| .{ .list = list },
            .map => |map| .{ .map = OrderedUserValue.mapFromUnordered(allocator, map) },
            .lazy_path => |lp| .{ .lazy_path = lp },
            .lazy_path_list => |list| .{ .lazy_path_list = list },
        };
    }
};

const OrderedUserInputOption = struct {
    name: []const u8,
    value: OrderedUserValue,
    used: bool,

    fn hash(opt: OrderedUserInputOption, hasher: *std.hash.Wyhash) void {
        hasher.update(opt.name);
        opt.value.hash(hasher);
    }

    fn fromUnordered(allocator: Allocator, user_input_option: UserInputOption) OrderedUserInputOption {
        return OrderedUserInputOption{
            .name = user_input_option.name,
            .used = user_input_option.used,
            .value = OrderedUserValue.fromUnordered(allocator, user_input_option.value),
        };
    }

    fn lessThan(_: void, lhs: OrderedUserInputOption, rhs: OrderedUserInputOption) bool {
        return std.ascii.lessThanIgnoreCase(lhs.name, rhs.name);
    }
};

// The hash should be consistent with the same values given a different order.
// This function takes a user input map, orders it, then hashes the contents.
fn hashUserInputOptionsMap(allocator: Allocator, user_input_options: UserInputOptionsMap, hasher: *std.hash.Wyhash) void {
    var ordered = ArrayList(OrderedUserInputOption).init(allocator);
    var it = user_input_options.iterator();
    while (it.next()) |entry|
        ordered.append(OrderedUserInputOption.fromUnordered(allocator, entry.value_ptr.*)) catch @panic("OOM");

    std.mem.sortUnstable(OrderedUserInputOption, ordered.items, {}, OrderedUserInputOption.lessThan);

    // juice it
    for (ordered.items) |user_option|
        user_option.hash(hasher);
}

fn determineAndApplyInstallPrefix(b: *Build) error{OutOfMemory}!void {
    // Create an installation directory local to this package. This will be used when
    // dependant packages require a standard prefix, such as include directories for C headers.
    var hash = b.graph.cache.hash;
    // Random bytes to make unique. Refresh this with new random bytes when
    // implementation is modified in a non-backwards-compatible way.
    hash.add(@as(u32, 0xd8cb0055));
    hash.addBytes(b.dep_prefix);

    var wyhash = std.hash.Wyhash.init(0);
    hashUserInputOptionsMap(b.allocator, b.user_input_options, &wyhash);
    hash.add(wyhash.final());

    const digest = hash.final();
    const install_prefix = try b.cache_root.join(b.allocator, &.{ "i", &digest });
    b.resolveInstallPrefix(install_prefix, .{});
}

/// This function is intended to be called by lib/build_runner.zig, not a build.zig file.
pub fn resolveInstallPrefix(b: *Build, install_prefix: ?[]const u8, dir_list: DirList) void {
    if (b.dest_dir) |dest_dir| {
        b.install_prefix = install_prefix orelse "/usr";
        b.install_path = b.pathJoin(&.{ dest_dir, b.install_prefix });
    } else {
        b.install_prefix = install_prefix orelse
            (b.build_root.join(b.allocator, &.{"zig-out"}) catch @panic("unhandled error"));
        b.install_path = b.install_prefix;
    }

    var lib_list = [_][]const u8{ b.install_path, "lib" };
    var exe_list = [_][]const u8{ b.install_path, "bin" };
    var h_list = [_][]const u8{ b.install_path, "include" };

    if (dir_list.lib_dir) |dir| {
        if (fs.path.isAbsolute(dir)) lib_list[0] = b.dest_dir orelse "";
        lib_list[1] = dir;
    }

    if (dir_list.exe_dir) |dir| {
        if (fs.path.isAbsolute(dir)) exe_list[0] = b.dest_dir orelse "";
        exe_list[1] = dir;
    }

    if (dir_list.include_dir) |dir| {
        if (fs.path.isAbsolute(dir)) h_list[0] = b.dest_dir orelse "";
        h_list[1] = dir;
    }

    b.lib_dir = b.pathJoin(&lib_list);
    b.exe_dir = b.pathJoin(&exe_list);
    b.h_dir = b.pathJoin(&h_list);
}

/// Create a set of key-value pairs that can be converted into a Zig source
/// file and then inserted into a Zig compilation's module table for importing.
/// In other words, this provides a way to expose build.zig values to Zig
/// source code with `@import`.
/// Related: `Module.addOptions`.
pub fn addOptions(b: *Build) *Step.Options {
    return Step.Options.create(b);
}

pub const ExecutableOptions = struct {
    name: []const u8,
    version: ?std.SemanticVersion = null,
    linkage: ?std.builtin.LinkMode = null,
    max_rss: usize = 0,
    use_llvm: ?bool = null,
    use_lld: ?bool = null,
    zig_lib_dir: ?LazyPath = null,
    /// Embed a `.manifest` file in the compilation if the object format supports it.
    /// https://learn.microsoft.com/en-us/windows/win32/sbscs/manifest-files-reference
    /// Manifest files must have the extension `.manifest`.
    /// Can be set regardless of target. The `.manifest` file will be ignored
    /// if the target object format does not support embedded manifests.
    win32_manifest: ?LazyPath = null,

    /// Prefer populating this field (using e.g. `createModule`) instead of populating
    /// the following fields (`root_source_file` etc). In a future release, those fields
    /// will be removed, and this field will become non-optional.
    root_module: ?*Module = null,

    /// Deprecated; prefer populating `root_module`.
    root_source_file: ?LazyPath = null,
    /// Deprecated; prefer populating `root_module`.
    target: ?ResolvedTarget = null,
    /// Deprecated; prefer populating `root_module`.
    optimize: std.builtin.OptimizeMode = .Debug,
    /// Deprecated; prefer populating `root_module`.
    code_model: std.builtin.CodeModel = .default,
    /// Deprecated; prefer populating `root_module`.
    link_libc: ?bool = null,
    /// Deprecated; prefer populating `root_module`.
    single_threaded: ?bool = null,
    /// Deprecated; prefer populating `root_module`.
    pic: ?bool = null,
    /// Deprecated; prefer populating `root_module`.
    strip: ?bool = null,
    /// Deprecated; prefer populating `root_module`.
    unwind_tables: ?std.builtin.UnwindTables = null,
    /// Deprecated; prefer populating `root_module`.
    omit_frame_pointer: ?bool = null,
    /// Deprecated; prefer populating `root_module`.
    sanitize_thread: ?bool = null,
    /// Deprecated; prefer populating `root_module`.
    error_tracing: ?bool = null,
};

pub fn addExecutable(b: *Build, options: ExecutableOptions) *Step.Compile {
    if (options.root_module != null and options.target != null) {
        @panic("`root_module` and `target` cannot both be populated");
    }
    return .create(b, .{
        .name = options.name,
        .root_module = options.root_module orelse b.createModule(.{
            .root_source_file = options.root_source_file,
            .target = options.target orelse @panic("`root_module` and `target` cannot both be null"),
            .optimize = options.optimize,
            .link_libc = options.link_libc,
            .single_threaded = options.single_threaded,
            .pic = options.pic,
            .strip = options.strip,
            .unwind_tables = options.unwind_tables,
            .omit_frame_pointer = options.omit_frame_pointer,
            .sanitize_thread = options.sanitize_thread,
            .error_tracing = options.error_tracing,
            .code_model = options.code_model,
        }),
        .version = options.version,
        .kind = .exe,
        .linkage = options.linkage,
        .max_rss = options.max_rss,
        .use_llvm = options.use_llvm,
        .use_lld = options.use_lld,
        .zig_lib_dir = options.zig_lib_dir,
        .win32_manifest = options.win32_manifest,
    });
}

pub const ObjectOptions = struct {
    name: []const u8,
    max_rss: usize = 0,
    use_llvm: ?bool = null,
    use_lld: ?bool = null,
    zig_lib_dir: ?LazyPath = null,

    /// Prefer populating this field (using e.g. `createModule`) instead of populating
    /// the following fields (`root_source_file` etc). In a future release, those fields
    /// will be removed, and this field will become non-optional.
    root_module: ?*Module = null,

    /// Deprecated; prefer populating `root_module`.
    root_source_file: ?LazyPath = null,
    /// Deprecated; prefer populating `root_module`.
    target: ?ResolvedTarget = null,
    /// Deprecated; prefer populating `root_module`.
    optimize: std.builtin.OptimizeMode = .Debug,
    /// Deprecated; prefer populating `root_module`.
    code_model: std.builtin.CodeModel = .default,
    /// Deprecated; prefer populating `root_module`.
    link_libc: ?bool = null,
    /// Deprecated; prefer populating `root_module`.
    single_threaded: ?bool = null,
    /// Deprecated; prefer populating `root_module`.
    pic: ?bool = null,
    /// Deprecated; prefer populating `root_module`.
    strip: ?bool = null,
    /// Deprecated; prefer populating `root_module`.
    unwind_tables: ?std.builtin.UnwindTables = null,
    /// Deprecated; prefer populating `root_module`.
    omit_frame_pointer: ?bool = null,
    /// Deprecated; prefer populating `root_module`.
    sanitize_thread: ?bool = null,
    /// Deprecated; prefer populating `root_module`.
    error_tracing: ?bool = null,
};

pub fn addObject(b: *Build, options: ObjectOptions) *Step.Compile {
    if (options.root_module != null and options.target != null) {
        @panic("`root_module` and `target` cannot both be populated");
    }
    return .create(b, .{
        .name = options.name,
        .root_module = options.root_module orelse b.createModule(.{
            .root_source_file = options.root_source_file,
            .target = options.target orelse @panic("`root_module` and `target` cannot both be null"),
            .optimize = options.optimize,
            .link_libc = options.link_libc,
            .single_threaded = options.single_threaded,
            .pic = options.pic,
            .strip = options.strip,
            .unwind_tables = options.unwind_tables,
            .omit_frame_pointer = options.omit_frame_pointer,
            .sanitize_thread = options.sanitize_thread,
            .error_tracing = options.error_tracing,
            .code_model = options.code_model,
        }),
        .kind = .obj,
        .max_rss = options.max_rss,
        .use_llvm = options.use_llvm,
        .use_lld = options.use_lld,
        .zig_lib_dir = options.zig_lib_dir,
    });
}

pub const SharedLibraryOptions = struct {
    name: []const u8,
    version: ?std.SemanticVersion = null,
    max_rss: usize = 0,
    use_llvm: ?bool = null,
    use_lld: ?bool = null,
    zig_lib_dir: ?LazyPath = null,
    /// Embed a `.manifest` file in the compilation if the object format supports it.
    /// https://learn.microsoft.com/en-us/windows/win32/sbscs/manifest-files-reference
    /// Manifest files must have the extension `.manifest`.
    /// Can be set regardless of target. The `.manifest` file will be ignored
    /// if the target object format does not support embedded manifests.
    win32_manifest: ?LazyPath = null,

    /// Prefer populating this field (using e.g. `createModule`) instead of populating
    /// the following fields (`root_source_file` etc). In a future release, those fields
    /// will be removed, and this field will become non-optional.
    root_module: ?*Module = null,

    /// Deprecated; prefer populating `root_module`.
    root_source_file: ?LazyPath = null,
    /// Deprecated; prefer populating `root_module`.
    target: ?ResolvedTarget = null,
    /// Deprecated; prefer populating `root_module`.
    optimize: std.builtin.OptimizeMode = .Debug,
    /// Deprecated; prefer populating `root_module`.
    code_model: std.builtin.CodeModel = .default,
    /// Deprecated; prefer populating `root_module`.
    link_libc: ?bool = null,
    /// Deprecated; prefer populating `root_module`.
    single_threaded: ?bool = null,
    /// Deprecated; prefer populating `root_module`.
    pic: ?bool = null,
    /// Deprecated; prefer populating `root_module`.
    strip: ?bool = null,
    /// Deprecated; prefer populating `root_module`.
    unwind_tables: ?std.builtin.UnwindTables = null,
    /// Deprecated; prefer populating `root_module`.
    omit_frame_pointer: ?bool = null,
    /// Deprecated; prefer populating `root_module`.
    sanitize_thread: ?bool = null,
    /// Deprecated; prefer populating `root_module`.
    error_tracing: ?bool = null,
};

/// Deprecated: use `b.addLibrary(.{ ..., .linkage = .dynamic })` instead.
pub fn addSharedLibrary(b: *Build, options: SharedLibraryOptions) *Step.Compile {
    if (options.root_module != null and options.target != null) {
        @panic("`root_module` and `target` cannot both be populated");
    }
    return .create(b, .{
        .name = options.name,
        .root_module = options.root_module orelse b.createModule(.{
            .target = options.target orelse @panic("`root_module` and `target` cannot both be null"),
            .optimize = options.optimize,
            .root_source_file = options.root_source_file,
            .link_libc = options.link_libc,
            .single_threaded = options.single_threaded,
            .pic = options.pic,
            .strip = options.strip,
            .unwind_tables = options.unwind_tables,
            .omit_frame_pointer = options.omit_frame_pointer,
            .sanitize_thread = options.sanitize_thread,
            .error_tracing = options.error_tracing,
            .code_model = options.code_model,
        }),
        .kind = .lib,
        .linkage = .dynamic,
        .version = options.version,
        .max_rss = options.max_rss,
        .use_llvm = options.use_llvm,
        .use_lld = options.use_lld,
        .zig_lib_dir = options.zig_lib_dir,
        .win32_manifest = options.win32_manifest,
    });
}

pub const StaticLibraryOptions = struct {
    name: []const u8,
    version: ?std.SemanticVersion = null,
    max_rss: usize = 0,
    use_llvm: ?bool = null,
    use_lld: ?bool = null,
    zig_lib_dir: ?LazyPath = null,

    /// Prefer populating this field (using e.g. `createModule`) instead of populating
    /// the following fields (`root_source_file` etc). In a future release, those fields
    /// will be removed, and this field will become non-optional.
    root_module: ?*Module = null,

    /// Deprecated; prefer populating `root_module`.
    root_source_file: ?LazyPath = null,
    /// Deprecated; prefer populating `root_module`.
    target: ?ResolvedTarget = null,
    /// Deprecated; prefer populating `root_module`.
    optimize: std.builtin.OptimizeMode = .Debug,
    /// Deprecated; prefer populating `root_module`.
    code_model: std.builtin.CodeModel = .default,
    /// Deprecated; prefer populating `root_module`.
    link_libc: ?bool = null,
    /// Deprecated; prefer populating `root_module`.
    single_threaded: ?bool = null,
    /// Deprecated; prefer populating `root_module`.
    pic: ?bool = null,
    /// Deprecated; prefer populating `root_module`.
    strip: ?bool = null,
    /// Deprecated; prefer populating `root_module`.
    unwind_tables: ?std.builtin.UnwindTables = null,
    /// Deprecated; prefer populating `root_module`.
    omit_frame_pointer: ?bool = null,
    /// Deprecated; prefer populating `root_module`.
    sanitize_thread: ?bool = null,
    /// Deprecated; prefer populating `root_module`.
    error_tracing: ?bool = null,
};

/// Deprecated: use `b.addLibrary(.{ ..., .linkage = .static })` instead.
pub fn addStaticLibrary(b: *Build, options: StaticLibraryOptions) *Step.Compile {
    if (options.root_module != null and options.target != null) {
        @panic("`root_module` and `target` cannot both be populated");
    }
    return .create(b, .{
        .name = options.name,
        .root_module = options.root_module orelse b.createModule(.{
            .target = options.target orelse @panic("`root_module` and `target` cannot both be null"),
            .optimize = options.optimize,
            .root_source_file = options.root_source_file,
            .link_libc = options.link_libc,
            .single_threaded = options.single_threaded,
            .pic = options.pic,
            .strip = options.strip,
            .unwind_tables = options.unwind_tables,
            .omit_frame_pointer = options.omit_frame_pointer,
            .sanitize_thread = options.sanitize_thread,
            .error_tracing = options.error_tracing,
            .code_model = options.code_model,
        }),
        .kind = .lib,
        .linkage = .static,
        .version = options.version,
        .max_rss = options.max_rss,
        .use_llvm = options.use_llvm,
        .use_lld = options.use_lld,
        .zig_lib_dir = options.zig_lib_dir,
    });
}

pub const LibraryOptions = struct {
    linkage: std.builtin.LinkMode = .static,
    name: []const u8,
    root_module: *Module,
    version: ?std.SemanticVersion = null,
    max_rss: usize = 0,
    use_llvm: ?bool = null,
    use_lld: ?bool = null,
    zig_lib_dir: ?LazyPath = null,
    /// Embed a `.manifest` file in the compilation if the object format supports it.
    /// https://learn.microsoft.com/en-us/windows/win32/sbscs/manifest-files-reference
    /// Manifest files must have the extension `.manifest`.
    /// Can be set regardless of target. The `.manifest` file will be ignored
    /// if the target object format does not support embedded manifests.
    win32_manifest: ?LazyPath = null,
};

pub fn addLibrary(b: *Build, options: LibraryOptions) *Step.Compile {
    return .create(b, .{
        .name = options.name,
        .root_module = options.root_module,
        .kind = .lib,
        .linkage = options.linkage,
        .version = options.version,
        .max_rss = options.max_rss,
        .use_llvm = options.use_llvm,
        .use_lld = options.use_lld,
        .zig_lib_dir = options.zig_lib_dir,
        .win32_manifest = options.win32_manifest,
    });
}

pub const TestOptions = struct {
    name: []const u8 = "test",
    max_rss: usize = 0,
    /// Deprecated; use `.filters = &.{filter}` instead of `.filter = filter`.
    filter: ?[]const u8 = null,
    filters: []const []const u8 = &.{},
    test_runner: ?Step.Compile.TestRunner = null,
    use_llvm: ?bool = null,
    use_lld: ?bool = null,
    zig_lib_dir: ?LazyPath = null,
    /// Emits an object file instead of a test binary.
    /// The object must be linked separately.
    /// Usually used in conjunction with a custom `test_runner`.
    emit_object: bool = false,

    /// Prefer populating this field (using e.g. `createModule`) instead of populating
    /// the following fields (`root_source_file` etc). In a future release, those fields
    /// will be removed, and this field will become non-optional.
    root_module: ?*Module = null,

    /// Deprecated; prefer populating `root_module`.
    root_source_file: ?LazyPath = null,
    /// Deprecated; prefer populating `root_module`.
    target: ?ResolvedTarget = null,
    /// Deprecated; prefer populating `root_module`.
    optimize: std.builtin.OptimizeMode = .Debug,
    /// Deprecated; prefer populating `root_module`.
    version: ?std.SemanticVersion = null,
    /// Deprecated; prefer populating `root_module`.
    link_libc: ?bool = null,
    /// Deprecated; prefer populating `root_module`.
    link_libcpp: ?bool = null,
    /// Deprecated; prefer populating `root_module`.
    single_threaded: ?bool = null,
    /// Deprecated; prefer populating `root_module`.
    pic: ?bool = null,
    /// Deprecated; prefer populating `root_module`.
    strip: ?bool = null,
    /// Deprecated; prefer populating `root_module`.
    unwind_tables: ?std.builtin.UnwindTables = null,
    /// Deprecated; prefer populating `root_module`.
    omit_frame_pointer: ?bool = null,
    /// Deprecated; prefer populating `root_module`.
    sanitize_thread: ?bool = null,
    /// Deprecated; prefer populating `root_module`.
    error_tracing: ?bool = null,
};

/// Creates an executable containing unit tests.
///
/// Equivalent to running the command `zig test --test-no-exec ...`.
///
/// **This step does not run the unit tests**. Typically, the result of this
/// function will be passed to `addRunArtifact`, creating a `Step.Run`. These
/// two steps are separated because they are independently configured and
/// cached.
pub fn addTest(b: *Build, options: TestOptions) *Step.Compile {
    if (options.root_module != null and options.root_source_file != null) {
        @panic("`root_module` and `root_source_file` cannot both be populated");
    }
    return .create(b, .{
        .name = options.name,
        .kind = if (options.emit_object) .test_obj else .@"test",
        .root_module = options.root_module orelse b.createModule(.{
            .root_source_file = options.root_source_file orelse @panic("`root_module` and `root_source_file` cannot both be null"),
            .target = options.target orelse b.graph.host,
            .optimize = options.optimize,
            .link_libc = options.link_libc,
            .link_libcpp = options.link_libcpp,
            .single_threaded = options.single_threaded,
            .pic = options.pic,
            .strip = options.strip,
            .unwind_tables = options.unwind_tables,
            .omit_frame_pointer = options.omit_frame_pointer,
            .sanitize_thread = options.sanitize_thread,
            .error_tracing = options.error_tracing,
        }),
        .max_rss = options.max_rss,
        .filters = if (options.filter != null and options.filters.len > 0) filters: {
            const filters = b.allocator.alloc([]const u8, 1 + options.filters.len) catch @panic("OOM");
            filters[0] = b.dupe(options.filter.?);
            for (filters[1..], options.filters) |*dest, source| dest.* = b.dupe(source);
            break :filters filters;
        } else b.dupeStrings(if (options.filter) |filter| &.{filter} else options.filters),
        .test_runner = options.test_runner,
        .use_llvm = options.use_llvm,
        .use_lld = options.use_lld,
        .zig_lib_dir = options.zig_lib_dir,
    });
}

pub const AssemblyOptions = struct {
    name: []const u8,
    source_file: LazyPath,
    /// To choose the same computer as the one building the package, pass the
    /// `host` field of the package's `Build` instance.
    target: ResolvedTarget,
    optimize: std.builtin.OptimizeMode,
    max_rss: usize = 0,
    zig_lib_dir: ?LazyPath = null,
};

/// Deprecated; prefer using `addObject` where the `root_module` has an empty
/// `root_source_file` and contains an assembly file via `Module.addAssemblyFile`.
pub fn addAssembly(b: *Build, options: AssemblyOptions) *Step.Compile {
    const root_module = b.createModule(.{
        .target = options.target,
        .optimize = options.optimize,
    });
    root_module.addAssemblyFile(options.source_file);
    return b.addObject(.{
        .name = options.name,
        .max_rss = options.max_rss,
        .zig_lib_dir = options.zig_lib_dir,
        .root_module = root_module,
    });
}

/// This function creates a module and adds it to the package's module set, making
/// it available to other packages which depend on this one.
/// `createModule` can be used instead to create a private module.
pub fn addModule(b: *Build, name: []const u8, options: Module.CreateOptions) *Module {
    const module = Module.create(b, options);
    b.modules.put(b.dupe(name), module) catch @panic("OOM");
    return module;
}

/// This function creates a private module, to be used by the current package,
/// but not exposed to other packages depending on this one.
/// `addModule` can be used instead to create a public module.
pub fn createModule(b: *Build, options: Module.CreateOptions) *Module {
    return Module.create(b, options);
}

/// Initializes a `Step.Run` with argv, which must at least have the path to the
/// executable. More command line arguments can be added with `addArg`,
/// `addArgs`, and `addArtifactArg`.
/// Be careful using this function, as it introduces a system dependency.
/// To run an executable built with zig build, see `Step.Compile.run`.
pub fn addSystemCommand(b: *Build, argv: []const []const u8) *Step.Run {
    assert(argv.len >= 1);
    const run_step = Step.Run.create(b, b.fmt("run {s}", .{argv[0]}));
    run_step.addArgs(argv);
    return run_step;
}

/// Creates a `Step.Run` with an executable built with `addExecutable`.
/// Add command line arguments with methods of `Step.Run`.
pub fn addRunArtifact(b: *Build, exe: *Step.Compile) *Step.Run {
    // It doesn't have to be native. We catch that if you actually try to run it.
    // Consider that this is declarative; the run step may not be run unless a user
    // option is supplied.

    // Avoid the common case of the step name looking like "run test test".
    const step_name = if (exe.kind.isTest() and mem.eql(u8, exe.name, "test"))
        b.fmt("run {s}", .{@tagName(exe.kind)})
    else
        b.fmt("run {s} {s}", .{ @tagName(exe.kind), exe.name });

    const run_step = Step.Run.create(b, step_name);
    run_step.producer = exe;
    if (exe.kind == .@"test") {
        if (exe.exec_cmd_args) |exec_cmd_args| {
            for (exec_cmd_args) |cmd_arg| {
                if (cmd_arg) |arg| {
                    run_step.addArg(arg);
                } else {
                    run_step.addArtifactArg(exe);
                }
            }
        } else {
            run_step.addArtifactArg(exe);
        }

        const test_server_mode = if (exe.test_runner) |r| r.mode == .server else true;
        if (test_server_mode) run_step.enableTestRunnerMode();
    } else {
        run_step.addArtifactArg(exe);
    }

    return run_step;
}

/// Using the `values` provided, produces a C header file, possibly based on a
/// template input file (e.g. config.h.in).
/// When an input template file is provided, this function will fail the build
/// when an option not found in the input file is provided in `values`, and
/// when an option found in the input file is missing from `values`.
pub fn addConfigHeader(
    b: *Build,
    options: Step.ConfigHeader.Options,
    values: anytype,
) *Step.ConfigHeader {
    var options_copy = options;
    if (options_copy.first_ret_addr == null)
        options_copy.first_ret_addr = @returnAddress();

    const config_header_step = Step.ConfigHeader.create(b, options_copy);
    config_header_step.addValues(values);
    return config_header_step;
}

/// Allocator.dupe without the need to handle out of memory.
pub fn dupe(b: *Build, bytes: []const u8) []u8 {
    return dupeInner(b.allocator, bytes);
}

pub fn dupeInner(allocator: std.mem.Allocator, bytes: []const u8) []u8 {
    return allocator.dupe(u8, bytes) catch @panic("OOM");
}

/// Duplicates an array of strings without the need to handle out of memory.
pub fn dupeStrings(b: *Build, strings: []const []const u8) [][]u8 {
    const array = b.allocator.alloc([]u8, strings.len) catch @panic("OOM");
    for (array, strings) |*dest, source| dest.* = b.dupe(source);
    return array;
}

/// Duplicates a path and converts all slashes to the OS's canonical path separator.
pub fn dupePath(b: *Build, bytes: []const u8) []u8 {
    return dupePathInner(b.allocator, bytes);
}

fn dupePathInner(allocator: std.mem.Allocator, bytes: []const u8) []u8 {
    const the_copy = dupeInner(allocator, bytes);
    for (the_copy) |*byte| {
        switch (byte.*) {
            '/', '\\' => byte.* = fs.path.sep,
            else => {},
        }
    }
    return the_copy;
}

pub fn addWriteFile(b: *Build, file_path: []const u8, data: []const u8) *Step.WriteFile {
    const write_file_step = b.addWriteFiles();
    _ = write_file_step.add(file_path, data);
    return write_file_step;
}

pub fn addNamedWriteFiles(b: *Build, name: []const u8) *Step.WriteFile {
    const wf = Step.WriteFile.create(b);
    b.named_writefiles.put(b.dupe(name), wf) catch @panic("OOM");
    return wf;
}

pub fn addNamedLazyPath(b: *Build, name: []const u8, lp: LazyPath) void {
    b.named_lazy_paths.put(b.dupe(name), lp.dupe(b)) catch @panic("OOM");
}

pub fn addWriteFiles(b: *Build) *Step.WriteFile {
    return Step.WriteFile.create(b);
}

pub fn addUpdateSourceFiles(b: *Build) *Step.UpdateSourceFiles {
    return Step.UpdateSourceFiles.create(b);
}

pub fn addRemoveDirTree(b: *Build, dir_path: LazyPath) *Step.RemoveDir {
    return Step.RemoveDir.create(b, dir_path);
}

pub fn addFail(b: *Build, error_msg: []const u8) *Step.Fail {
    return Step.Fail.create(b, error_msg);
}

pub fn addFmt(b: *Build, options: Step.Fmt.Options) *Step.Fmt {
    return Step.Fmt.create(b, options);
}

pub fn addTranslateC(b: *Build, options: Step.TranslateC.Options) *Step.TranslateC {
    return Step.TranslateC.create(b, options);
}

pub fn getInstallStep(b: *Build) *Step {
    return &b.install_tls.step;
}

pub fn getUninstallStep(b: *Build) *Step {
    return &b.uninstall_tls.step;
}

fn makeUninstall(uninstall_step: *Step, options: Step.MakeOptions) anyerror!void {
    _ = options;
    const uninstall_tls: *TopLevelStep = @fieldParentPtr("step", uninstall_step);
    const b: *Build = @fieldParentPtr("uninstall_tls", uninstall_tls);

    _ = b;
    @panic("TODO implement https://github.com/ziglang/zig/issues/14943");
}

/// Creates a configuration option to be passed to the build.zig script.
/// When a user directly runs `zig build`, they can set these options with `-D` arguments.
/// When a project depends on a Zig package as a dependency, it programmatically sets
/// these options when calling the dependency's build.zig script as a function.
/// `null` is returned when an option is left to default.
pub fn option(b: *Build, comptime T: type, name_raw: []const u8, description_raw: []const u8) ?T {
    const name = b.dupe(name_raw);
    const description = b.dupe(description_raw);
    const type_id = comptime typeToEnum(T);
    const enum_options = if (type_id == .@"enum" or type_id == .enum_list) blk: {
        const EnumType = if (type_id == .enum_list) @typeInfo(T).pointer.child else T;
        const fields = comptime std.meta.fields(EnumType);
        var options = ArrayList([]const u8).initCapacity(b.allocator, fields.len) catch @panic("OOM");

        inline for (fields) |field| {
            options.appendAssumeCapacity(field.name);
        }

        break :blk options.toOwnedSlice() catch @panic("OOM");
    } else null;
    const available_option = AvailableOption{
        .name = name,
        .type_id = type_id,
        .description = description,
        .enum_options = enum_options,
    };
    if ((b.available_options_map.fetchPut(name, available_option) catch @panic("OOM")) != null) {
        panic("Option '{s}' declared twice", .{name});
    }
    b.available_options_list.append(available_option) catch @panic("OOM");

    const option_ptr = b.user_input_options.getPtr(name) orelse return null;
    option_ptr.used = true;
    switch (type_id) {
        .bool => switch (option_ptr.value) {
            .flag => return true,
            .scalar => |s| {
                if (mem.eql(u8, s, "true")) {
                    return true;
                } else if (mem.eql(u8, s, "false")) {
                    return false;
                } else {
                    log.err("Expected -D{s} to be a boolean, but received '{s}'", .{ name, s });
                    b.markInvalidUserInput();
                    return null;
                }
            },
            .list, .map, .lazy_path, .lazy_path_list => {
                log.err("Expected -D{s} to be a boolean, but received a {s}.", .{
                    name, @tagName(option_ptr.value),
                });
                b.markInvalidUserInput();
                return null;
            },
        },
        .int => switch (option_ptr.value) {
            .flag, .list, .map, .lazy_path, .lazy_path_list => {
                log.err("Expected -D{s} to be an integer, but received a {s}.", .{
                    name, @tagName(option_ptr.value),
                });
                b.markInvalidUserInput();
                return null;
            },
            .scalar => |s| {
                const n = std.fmt.parseInt(T, s, 10) catch |err| switch (err) {
                    error.Overflow => {
                        log.err("-D{s} value {s} cannot fit into type {s}.", .{ name, s, @typeName(T) });
                        b.markInvalidUserInput();
                        return null;
                    },
                    else => {
                        log.err("Expected -D{s} to be an integer of type {s}.", .{ name, @typeName(T) });
                        b.markInvalidUserInput();
                        return null;
                    },
                };
                return n;
            },
        },
        .float => switch (option_ptr.value) {
            .flag, .map, .list, .lazy_path, .lazy_path_list => {
                log.err("Expected -D{s} to be a float, but received a {s}.", .{
                    name, @tagName(option_ptr.value),
                });
                b.markInvalidUserInput();
                return null;
            },
            .scalar => |s| {
                const n = std.fmt.parseFloat(T, s) catch {
                    log.err("Expected -D{s} to be a float of type {s}.", .{ name, @typeName(T) });
                    b.markInvalidUserInput();
                    return null;
                };
                return n;
            },
        },
        .@"enum" => switch (option_ptr.value) {
            .flag, .map, .list, .lazy_path, .lazy_path_list => {
                log.err("Expected -D{s} to be an enum, but received a {s}.", .{
                    name, @tagName(option_ptr.value),
                });
                b.markInvalidUserInput();
                return null;
            },
            .scalar => |s| {
                if (std.meta.stringToEnum(T, s)) |enum_lit| {
                    return enum_lit;
                } else {
                    log.err("Expected -D{s} to be of type {s}.", .{ name, @typeName(T) });
                    b.markInvalidUserInput();
                    return null;
                }
            },
        },
        .string => switch (option_ptr.value) {
            .flag, .list, .map, .lazy_path, .lazy_path_list => {
                log.err("Expected -D{s} to be a string, but received a {s}.", .{
                    name, @tagName(option_ptr.value),
                });
                b.markInvalidUserInput();
                return null;
            },
            .scalar => |s| return s,
        },
        .build_id => switch (option_ptr.value) {
            .flag, .map, .list, .lazy_path, .lazy_path_list => {
                log.err("Expected -D{s} to be an enum, but received a {s}.", .{
                    name, @tagName(option_ptr.value),
                });
                b.markInvalidUserInput();
                return null;
            },
            .scalar => |s| {
                if (std.zig.BuildId.parse(s)) |build_id| {
                    return build_id;
                } else |err| {
                    log.err("unable to parse option '-D{s}': {s}", .{ name, @errorName(err) });
                    b.markInvalidUserInput();
                    return null;
                }
            },
        },
        .list => switch (option_ptr.value) {
            .flag, .map, .lazy_path, .lazy_path_list => {
                log.err("Expected -D{s} to be a list, but received a {s}.", .{
                    name, @tagName(option_ptr.value),
                });
                b.markInvalidUserInput();
                return null;
            },
            .scalar => |s| {
                return b.allocator.dupe([]const u8, &[_][]const u8{s}) catch @panic("OOM");
            },
            .list => |lst| return lst.items,
        },
        .enum_list => switch (option_ptr.value) {
            .flag, .map, .lazy_path, .lazy_path_list => {
                log.err("Expected -D{s} to be a list, but received a {s}.", .{
                    name, @tagName(option_ptr.value),
                });
                b.markInvalidUserInput();
                return null;
            },
            .scalar => |s| {
                const Child = @typeInfo(T).pointer.child;
                const value = std.meta.stringToEnum(Child, s) orelse {
                    log.err("Expected -D{s} to be of type {s}.", .{ name, @typeName(Child) });
                    b.markInvalidUserInput();
                    return null;
                };
                return b.allocator.dupe(Child, &[_]Child{value}) catch @panic("OOM");
            },
            .list => |lst| {
                const Child = @typeInfo(T).pointer.child;
                const new_list = b.allocator.alloc(Child, lst.items.len) catch @panic("OOM");
                for (new_list, lst.items) |*new_item, str| {
                    new_item.* = std.meta.stringToEnum(Child, str) orelse {
                        log.err("Expected -D{s} to be of type {s}.", .{ name, @typeName(Child) });
                        b.markInvalidUserInput();
                        b.allocator.free(new_list);
                        return null;
                    };
                }
                return new_list;
            },
        },
        .lazy_path => switch (option_ptr.value) {
            .scalar => |s| return .{ .cwd_relative = s },
            .lazy_path => |lp| return lp,
            .flag, .map, .list, .lazy_path_list => {
                log.err("Expected -D{s} to be a path, but received a {s}.", .{
                    name, @tagName(option_ptr.value),
                });
                b.markInvalidUserInput();
                return null;
            },
        },
        .lazy_path_list => switch (option_ptr.value) {
            .scalar => |s| return b.allocator.dupe(LazyPath, &[_]LazyPath{.{ .cwd_relative = s }}) catch @panic("OOM"),
            .lazy_path => |lp| return b.allocator.dupe(LazyPath, &[_]LazyPath{lp}) catch @panic("OOM"),
            .list => |lst| {
                const new_list = b.allocator.alloc(LazyPath, lst.items.len) catch @panic("OOM");
                for (new_list, lst.items) |*new_item, str| {
                    new_item.* = .{ .cwd_relative = str };
                }
                return new_list;
            },
            .lazy_path_list => |lp_list| return lp_list.items,
            .flag, .map => {
                log.err("Expected -D{s} to be a path, but received a {s}.", .{
                    name, @tagName(option_ptr.value),
                });
                b.markInvalidUserInput();
                return null;
            },
        },
    }
}

pub fn step(b: *Build, name: []const u8, description: []const u8) *Step {
    const step_info = b.allocator.create(TopLevelStep) catch @panic("OOM");
    step_info.* = .{
        .step = .init(.{
            .id = TopLevelStep.base_id,
            .name = name,
            .owner = b,
        }),
        .description = b.dupe(description),
    };
    const gop = b.top_level_steps.getOrPut(b.allocator, name) catch @panic("OOM");
    if (gop.found_existing) std.debug.panic("A top-level step with name \"{s}\" already exists", .{name});

    gop.key_ptr.* = step_info.step.name;
    gop.value_ptr.* = step_info;

    return &step_info.step;
}

pub const StandardOptimizeOptionOptions = struct {
    preferred_optimize_mode: ?std.builtin.OptimizeMode = null,
};

pub fn standardOptimizeOption(b: *Build, options: StandardOptimizeOptionOptions) std.builtin.OptimizeMode {
    if (options.preferred_optimize_mode) |mode| {
        if (b.option(bool, "release", "optimize for end users") orelse (b.release_mode != .off)) {
            return mode;
        } else {
            return .Debug;
        }
    }

    if (b.option(
        std.builtin.OptimizeMode,
        "optimize",
        "Prioritize performance, safety, or binary size",
    )) |mode| {
        return mode;
    }

    return switch (b.release_mode) {
        .off => .Debug,
        .any => {
            std.debug.print("the project does not declare a preferred optimization mode. choose: --release=fast, --release=safe, or --release=small\n", .{});
            process.exit(1);
        },
        .fast => .ReleaseFast,
        .safe => .ReleaseSafe,
        .small => .ReleaseSmall,
    };
}

pub const StandardTargetOptionsArgs = struct {
    whitelist: ?[]const Target.Query = null,
    default_target: Target.Query = .{},
};

/// Exposes standard `zig build` options for choosing a target and additionally
/// resolves the target query.
pub fn standardTargetOptions(b: *Build, args: StandardTargetOptionsArgs) ResolvedTarget {
    const query = b.standardTargetOptionsQueryOnly(args);
    return b.resolveTargetQuery(query);
}

/// Obtain a target query from a string, reporting diagnostics to stderr if the
/// parsing failed.
/// Asserts that the `diagnostics` field of `options` is `null`. This use case
/// is handled instead by calling `std.Target.Query.parse` directly.
pub fn parseTargetQuery(options: std.Target.Query.ParseOptions) error{ParseFailed}!std.Target.Query {
    assert(options.diagnostics == null);
    var diags: Target.Query.ParseOptions.Diagnostics = .{};
    var opts_copy = options;
    opts_copy.diagnostics = &diags;
    return std.Target.Query.parse(opts_copy) catch |err| switch (err) {
        error.UnknownCpuModel => {
            std.debug.print("unknown CPU: '{s}'\navailable CPUs for architecture '{s}':\n", .{
                diags.cpu_name.?, @tagName(diags.arch.?),
            });
            for (diags.arch.?.allCpuModels()) |cpu| {
                std.debug.print(" {s}\n", .{cpu.name});
            }
            return error.ParseFailed;
        },
        error.UnknownCpuFeature => {
            std.debug.print(
                \\unknown CPU feature: '{s}'
                \\available CPU features for architecture '{s}':
                \\
            , .{
                diags.unknown_feature_name.?,
                @tagName(diags.arch.?),
            });
            for (diags.arch.?.allFeaturesList()) |feature| {
                std.debug.print(" {s}: {s}\n", .{ feature.name, feature.description });
            }
            return error.ParseFailed;
        },
        error.UnknownOperatingSystem => {
            std.debug.print(
                \\unknown OS: '{s}'
                \\available operating systems:
                \\
            , .{diags.os_name.?});
            inline for (std.meta.fields(Target.Os.Tag)) |field| {
                std.debug.print(" {s}\n", .{field.name});
            }
            return error.ParseFailed;
        },
        else => |e| {
            std.debug.print("unable to parse target '{s}': {s}\n", .{
                options.arch_os_abi, @errorName(e),
            });
            return error.ParseFailed;
        },
    };
}

/// Exposes standard `zig build` options for choosing a target.
pub fn standardTargetOptionsQueryOnly(b: *Build, args: StandardTargetOptionsArgs) Target.Query {
    const maybe_triple = b.option(
        []const u8,
        "target",
        "The CPU architecture, OS, and ABI to build for",
    );
    const mcpu = b.option(
        []const u8,
        "cpu",
        "Target CPU features to add or subtract",
    );
    const ofmt = b.option(
        []const u8,
        "ofmt",
        "Target object format",
    );
    const dynamic_linker = b.option(
        []const u8,
        "dynamic-linker",
        "Path to interpreter on the target system",
    );

    if (maybe_triple == null and mcpu == null and ofmt == null and dynamic_linker == null)
        return args.default_target;

    const triple = maybe_triple orelse "native";

    const selected_target = parseTargetQuery(.{
        .arch_os_abi = triple,
        .cpu_features = mcpu,
        .object_format = ofmt,
        .dynamic_linker = dynamic_linker,
    }) catch |err| switch (err) {
        error.ParseFailed => {
            b.markInvalidUserInput();
            return args.default_target;
        },
    };

    const whitelist = args.whitelist orelse return selected_target;

    // Make sure it's a match of one of the list.
    for (whitelist) |q| {
        if (q.eql(selected_target))
            return selected_target;
    }

    for (whitelist) |q| {
        log.info("allowed target: -Dtarget={s} -Dcpu={s}", .{
            q.zigTriple(b.allocator) catch @panic("OOM"),
            q.serializeCpuAlloc(b.allocator) catch @panic("OOM"),
        });
    }
    log.err("chosen target '{s}' does not match one of the allowed targets", .{
        selected_target.zigTriple(b.allocator) catch @panic("OOM"),
    });
    b.markInvalidUserInput();
    return args.default_target;
}

pub fn addUserInputOption(b: *Build, name_raw: []const u8, value_raw: []const u8) error{OutOfMemory}!bool {
    const name = b.dupe(name_raw);
    const value = b.dupe(value_raw);
    const gop = try b.user_input_options.getOrPut(name);
    if (!gop.found_existing) {
        gop.value_ptr.* = UserInputOption{
            .name = name,
            .value = .{ .scalar = value },
            .used = false,
        };
        return false;
    }

    // option already exists
    switch (gop.value_ptr.value) {
        .scalar => |s| {
            // turn it into a list
            var list = ArrayList([]const u8).init(b.allocator);
            try list.append(s);
            try list.append(value);
            try b.user_input_options.put(name, .{
                .name = name,
                .value = .{ .list = list },
                .used = false,
            });
        },
        .list => |*list| {
            // append to the list
            try list.append(value);
            try b.user_input_options.put(name, .{
                .name = name,
                .value = .{ .list = list.* },
                .used = false,
            });
        },
        .flag => {
            log.warn("option '-D{s}={s}' conflicts with flag '-D{s}'.", .{ name, value, name });
            return true;
        },
        .map => |*map| {
            _ = map;
            log.warn("TODO maps as command line arguments is not implemented yet.", .{});
            return true;
        },
        .lazy_path, .lazy_path_list => {
            log.warn("the lazy path value type isn't added from the CLI, but somehow '{s}' is a .{f}", .{ name, std.zig.fmtId(@tagName(gop.value_ptr.value)) });
            return true;
        },
    }
    return false;
}

pub fn addUserInputFlag(b: *Build, name_raw: []const u8) error{OutOfMemory}!bool {
    const name = b.dupe(name_raw);
    const gop = try b.user_input_options.getOrPut(name);
    if (!gop.found_existing) {
        gop.value_ptr.* = .{
            .name = name,
            .value = .{ .flag = {} },
            .used = false,
        };
        return false;
    }

    // option already exists
    switch (gop.value_ptr.value) {
        .scalar => |s| {
            log.err("Flag '-D{s}' conflicts with option '-D{s}={s}'.", .{ name, name, s });
            return true;
        },
        .list, .map, .lazy_path_list => {
            log.err("Flag '-D{s}' conflicts with multiple options of the same name.", .{name});
            return true;
        },
        .lazy_path => |lp| {
            log.err("Flag '-D{s}' conflicts with option '-D{s}={s}'.", .{ name, name, lp.getDisplayName() });
            return true;
        },

        .flag => {},
    }
    return false;
}

fn typeToEnum(comptime T: type) TypeId {
    return switch (T) {
        std.zig.BuildId => .build_id,
        LazyPath => .lazy_path,
        else => return switch (@typeInfo(T)) {
            .int => .int,
            .float => .float,
            .bool => .bool,
            .@"enum" => .@"enum",
            .pointer => |pointer| switch (pointer.child) {
                u8 => .string,
                []const u8 => .list,
                LazyPath => .lazy_path_list,
                else => switch (@typeInfo(pointer.child)) {
                    .@"enum" => .enum_list,
                    else => @compileError("Unsupported type: " ++ @typeName(T)),
                },
            },
            else => @compileError("Unsupported type: " ++ @typeName(T)),
        },
    };
}

fn markInvalidUserInput(b: *Build) void {
    b.invalid_user_input = true;
}

pub fn validateUserInputDidItFail(b: *Build) bool {
    // Make sure all args are used.
    var it = b.user_input_options.iterator();
    while (it.next()) |entry| {
        if (!entry.value_ptr.used) {
            log.err("invalid option: -D{s}", .{entry.key_ptr.*});
            b.markInvalidUserInput();
        }
    }

    return b.invalid_user_input;
}

fn allocPrintCmd(gpa: Allocator, opt_cwd: ?[]const u8, argv: []const []const u8) error{OutOfMemory}![]u8 {
    var buf: std.ArrayListUnmanaged(u8) = .empty;
    if (opt_cwd) |cwd| try buf.print(gpa, "cd {s} && ", .{cwd});
    for (argv) |arg| {
        try buf.print(gpa, "{s} ", .{arg});
    }
    return buf.toOwnedSlice(gpa);
}

fn printCmd(ally: Allocator, cwd: ?[]const u8, argv: []const []const u8) void {
    const text = allocPrintCmd(ally, cwd, argv) catch @panic("OOM");
    std.debug.print("{s}\n", .{text});
}

/// This creates the install step and adds it to the dependencies of the
/// top-level install step, using all the default options.
/// See `addInstallArtifact` for a more flexible function.
pub fn installArtifact(b: *Build, artifact: *Step.Compile) void {
    b.getInstallStep().dependOn(&b.addInstallArtifact(artifact, .{}).step);
}

/// This merely creates the step; it does not add it to the dependencies of the
/// top-level install step.
pub fn addInstallArtifact(
    b: *Build,
    artifact: *Step.Compile,
    options: Step.InstallArtifact.Options,
) *Step.InstallArtifact {
    return Step.InstallArtifact.create(b, artifact, options);
}

///`dest_rel_path` is relative to prefix path
pub fn installFile(b: *Build, src_path: []const u8, dest_rel_path: []const u8) void {
    b.getInstallStep().dependOn(&b.addInstallFileWithDir(b.path(src_path), .prefix, dest_rel_path).step);
}

pub fn installDirectory(b: *Build, options: Step.InstallDir.Options) void {
    b.getInstallStep().dependOn(&b.addInstallDirectory(options).step);
}

///`dest_rel_path` is relative to bin path
pub fn installBinFile(b: *Build, src_path: []const u8, dest_rel_path: []const u8) void {
    b.getInstallStep().dependOn(&b.addInstallFileWithDir(b.path(src_path), .bin, dest_rel_path).step);
}

///`dest_rel_path` is relative to lib path
pub fn installLibFile(b: *Build, src_path: []const u8, dest_rel_path: []const u8) void {
    b.getInstallStep().dependOn(&b.addInstallFileWithDir(b.path(src_path), .lib, dest_rel_path).step);
}

pub fn addObjCopy(b: *Build, source: LazyPath, options: Step.ObjCopy.Options) *Step.ObjCopy {
    return Step.ObjCopy.create(b, source, options);
}

/// `dest_rel_path` is relative to install prefix path
pub fn addInstallFile(b: *Build, source: LazyPath, dest_rel_path: []const u8) *Step.InstallFile {
    return b.addInstallFileWithDir(source, .prefix, dest_rel_path);
}

/// `dest_rel_path` is relative to bin path
pub fn addInstallBinFile(b: *Build, source: LazyPath, dest_rel_path: []const u8) *Step.InstallFile {
    return b.addInstallFileWithDir(source, .bin, dest_rel_path);
}

/// `dest_rel_path` is relative to lib path
pub fn addInstallLibFile(b: *Build, source: LazyPath, dest_rel_path: []const u8) *Step.InstallFile {
    return b.addInstallFileWithDir(source, .lib, dest_rel_path);
}

/// `dest_rel_path` is relative to header path
pub fn addInstallHeaderFile(b: *Build, source: LazyPath, dest_rel_path: []const u8) *Step.InstallFile {
    return b.addInstallFileWithDir(source, .header, dest_rel_path);
}

pub fn addInstallFileWithDir(
    b: *Build,
    source: LazyPath,
    install_dir: InstallDir,
    dest_rel_path: []const u8,
) *Step.InstallFile {
    return Step.InstallFile.create(b, source, install_dir, dest_rel_path);
}

pub fn addInstallDirectory(b: *Build, options: Step.InstallDir.Options) *Step.InstallDir {
    return Step.InstallDir.create(b, options);
}

pub fn addCheckFile(
    b: *Build,
    file_source: LazyPath,
    options: Step.CheckFile.Options,
) *Step.CheckFile {
    return Step.CheckFile.create(b, file_source, options);
}

pub fn truncateFile(b: *Build, dest_path: []const u8) (fs.Dir.MakeError || fs.Dir.StatFileError)!void {
    if (b.verbose) {
        log.info("truncate {s}", .{dest_path});
    }
    const cwd = fs.cwd();
    var src_file = cwd.createFile(dest_path, .{}) catch |err| switch (err) {
        error.FileNotFound => blk: {
            if (fs.path.dirname(dest_path)) |dirname| {
                try cwd.makePath(dirname);
            }
            break :blk try cwd.createFile(dest_path, .{});
        },
        else => |e| return e,
    };
    src_file.close();
}

/// References a file or directory relative to the source root.
pub fn path(b: *Build, sub_path: []const u8) LazyPath {
    if (fs.path.isAbsolute(sub_path)) {
        std.debug.panic("sub_path is expected to be relative to the build root, but was this absolute path: '{s}'. It is best avoid absolute paths, but if you must, it is supported by LazyPath.cwd_relative", .{
            sub_path,
        });
    }
    return .{ .src_path = .{
        .owner = b,
        .sub_path = sub_path,
    } };
}

/// This is low-level implementation details of the build system, not meant to
/// be called by users' build scripts. Even in the build system itself it is a
/// code smell to call this function.
pub fn pathFromRoot(b: *Build, sub_path: []const u8) []u8 {
    return b.pathResolve(&.{ b.build_root.path orelse ".", sub_path });
}

fn pathFromCwd(b: *Build, sub_path: []const u8) []u8 {
    const cwd = process.getCwdAlloc(b.allocator) catch @panic("OOM");
    return b.pathResolve(&.{ cwd, sub_path });
}

pub fn pathJoin(b: *Build, paths: []const []const u8) []u8 {
    return fs.path.join(b.allocator, paths) catch @panic("OOM");
}

pub fn pathResolve(b: *Build, paths: []const []const u8) []u8 {
    return fs.path.resolve(b.allocator, paths) catch @panic("OOM");
}

pub fn fmt(b: *Build, comptime format: []const u8, args: anytype) []u8 {
    return std.fmt.allocPrint(b.allocator, format, args) catch @panic("OOM");
}

fn supportedWindowsProgramExtension(ext: []const u8) bool {
    inline for (@typeInfo(std.process.Child.WindowsExtension).@"enum".fields) |field| {
        if (std.ascii.eqlIgnoreCase(ext, "." ++ field.name)) return true;
    }
    return false;
}

fn tryFindProgram(b: *Build, full_path: []const u8) ?[]const u8 {
    if (fs.realpathAlloc(b.allocator, full_path)) |p| {
        return p;
    } else |err| switch (err) {
        error.OutOfMemory => @panic("OOM"),
        else => {},
    }

    if (builtin.os.tag == .windows) {
        if (b.graph.env_map.get("PATHEXT")) |PATHEXT| {
            var it = mem.tokenizeScalar(u8, PATHEXT, fs.path.delimiter);

            while (it.next()) |ext| {
                if (!supportedWindowsProgramExtension(ext)) continue;

                return fs.realpathAlloc(b.allocator, b.fmt("{s}{s}", .{ full_path, ext })) catch |err| switch (err) {
                    error.OutOfMemory => @panic("OOM"),
                    else => continue,
                };
            }
        }
    }

    return null;
}

pub fn findProgram(b: *Build, names: []const []const u8, paths: []const []const u8) error{FileNotFound}![]const u8 {
    // TODO report error for ambiguous situations
    for (b.search_prefixes.items) |search_prefix| {
        for (names) |name| {
            if (fs.path.isAbsolute(name)) {
                return name;
            }
            return tryFindProgram(b, b.pathJoin(&.{ search_prefix, "bin", name })) orelse continue;
        }
    }
    if (b.graph.env_map.get("PATH")) |PATH| {
        for (names) |name| {
            if (fs.path.isAbsolute(name)) {
                return name;
            }
            var it = mem.tokenizeScalar(u8, PATH, fs.path.delimiter);
            while (it.next()) |p| {
                return tryFindProgram(b, b.pathJoin(&.{ p, name })) orelse continue;
            }
        }
    }
    for (names) |name| {
        if (fs.path.isAbsolute(name)) {
            return name;
        }
        for (paths) |p| {
            return tryFindProgram(b, b.pathJoin(&.{ p, name })) orelse continue;
        }
    }
    return error.FileNotFound;
}

pub fn runAllowFail(
    b: *Build,
    argv: []const []const u8,
    out_code: *u8,
    stderr_behavior: std.process.Child.StdIo,
) RunError![]u8 {
    assert(argv.len != 0);

    if (!process.can_spawn)
        return error.ExecNotSupported;

    const max_output_size = 400 * 1024;
    var child = std.process.Child.init(argv, b.allocator);
    child.stdin_behavior = .Ignore;
    child.stdout_behavior = .Pipe;
    child.stderr_behavior = stderr_behavior;
    child.env_map = &b.graph.env_map;

    try Step.handleVerbose2(b, null, child.env_map, argv);
    try child.spawn();

<<<<<<< HEAD
    var file_reader = child.stdout.?.readerStreaming();
    const stdout = try file_reader.interface().allocRemaining(b.allocator, .limited(max_output_size));
=======
    const stdout = child.stdout.?.deprecatedReader().readAllAlloc(b.allocator, max_output_size) catch {
        return error.ReadFailure;
    };
>>>>>>> 43fba5ea
    errdefer b.allocator.free(stdout);

    const term = try child.wait();
    switch (term) {
        .Exited => |code| {
            if (code != 0) {
                out_code.* = @as(u8, @truncate(code));
                return error.ExitCodeFailure;
            }
            return stdout;
        },
        .Signal, .Stopped, .Unknown => |code| {
            out_code.* = @as(u8, @truncate(code));
            return error.ProcessTerminated;
        },
    }
}

/// This is a helper function to be called from build.zig scripts, *not* from
/// inside step make() functions. If any errors occur, it fails the build with
/// a helpful message.
pub fn run(b: *Build, argv: []const []const u8) []u8 {
    if (!process.can_spawn) {
        std.debug.print("unable to spawn the following command: cannot spawn child process\n{s}\n", .{
            try allocPrintCmd(b.allocator, null, argv),
        });
        process.exit(1);
    }

    var code: u8 = undefined;
    return b.runAllowFail(argv, &code, .Inherit) catch |err| {
        const printed_cmd = allocPrintCmd(b.allocator, null, argv) catch @panic("OOM");
        std.debug.print("unable to spawn the following command: {s}\n{s}\n", .{
            @errorName(err), printed_cmd,
        });
        process.exit(1);
    };
}

pub fn addSearchPrefix(b: *Build, search_prefix: []const u8) void {
    b.search_prefixes.append(b.allocator, b.dupePath(search_prefix)) catch @panic("OOM");
}

pub fn getInstallPath(b: *Build, dir: InstallDir, dest_rel_path: []const u8) []const u8 {
    assert(!fs.path.isAbsolute(dest_rel_path)); // Install paths must be relative to the prefix
    const base_dir = switch (dir) {
        .prefix => b.install_path,
        .bin => b.exe_dir,
        .lib => b.lib_dir,
        .header => b.h_dir,
        .custom => |p| b.pathJoin(&.{ b.install_path, p }),
    };
    return b.pathResolve(&.{ base_dir, dest_rel_path });
}

pub const Dependency = struct {
    builder: *Build,

    pub fn artifact(d: *Dependency, name: []const u8) *Step.Compile {
        var found: ?*Step.Compile = null;
        for (d.builder.install_tls.step.dependencies.items) |dep_step| {
            const inst = dep_step.cast(Step.InstallArtifact) orelse continue;
            if (mem.eql(u8, inst.artifact.name, name)) {
                if (found != null) panic("artifact name '{s}' is ambiguous", .{name});
                found = inst.artifact;
            }
        }
        return found orelse {
            for (d.builder.install_tls.step.dependencies.items) |dep_step| {
                const inst = dep_step.cast(Step.InstallArtifact) orelse continue;
                log.info("available artifact: '{s}'", .{inst.artifact.name});
            }
            panic("unable to find artifact '{s}'", .{name});
        };
    }

    pub fn module(d: *Dependency, name: []const u8) *Module {
        return d.builder.modules.get(name) orelse {
            panic("unable to find module '{s}'", .{name});
        };
    }

    pub fn namedWriteFiles(d: *Dependency, name: []const u8) *Step.WriteFile {
        return d.builder.named_writefiles.get(name) orelse {
            panic("unable to find named writefiles '{s}'", .{name});
        };
    }

    pub fn namedLazyPath(d: *Dependency, name: []const u8) LazyPath {
        return d.builder.named_lazy_paths.get(name) orelse {
            panic("unable to find named lazypath '{s}'", .{name});
        };
    }

    pub fn path(d: *Dependency, sub_path: []const u8) LazyPath {
        return .{
            .dependency = .{
                .dependency = d,
                .sub_path = sub_path,
            },
        };
    }
};

fn findPkgHashOrFatal(b: *Build, name: []const u8) []const u8 {
    for (b.available_deps) |dep| {
        if (mem.eql(u8, dep[0], name)) return dep[1];
    }

    const full_path = b.pathFromRoot("build.zig.zon");
    std.debug.panic("no dependency named '{s}' in '{s}'. All packages used in build.zig must be declared in this file", .{ name, full_path });
}

inline fn findImportPkgHashOrFatal(b: *Build, comptime asking_build_zig: type, comptime dep_name: []const u8) []const u8 {
    const build_runner = @import("root");
    const deps = build_runner.dependencies;

    const b_pkg_hash, const b_pkg_deps = comptime for (@typeInfo(deps.packages).@"struct".decls) |decl| {
        const pkg_hash = decl.name;
        const pkg = @field(deps.packages, pkg_hash);
        if (@hasDecl(pkg, "build_zig") and pkg.build_zig == asking_build_zig) break .{ pkg_hash, pkg.deps };
    } else .{ "", deps.root_deps };
    if (!std.mem.eql(u8, b_pkg_hash, b.pkg_hash)) {
        std.debug.panic("'{}' is not the struct that corresponds to '{s}'", .{ asking_build_zig, b.pathFromRoot("build.zig") });
    }
    comptime for (b_pkg_deps) |dep| {
        if (std.mem.eql(u8, dep[0], dep_name)) return dep[1];
    };

    const full_path = b.pathFromRoot("build.zig.zon");
    std.debug.panic("no dependency named '{s}' in '{s}'. All packages used in build.zig must be declared in this file", .{ dep_name, full_path });
}

fn markNeededLazyDep(b: *Build, pkg_hash: []const u8) void {
    b.graph.needed_lazy_dependencies.put(b.graph.arena, pkg_hash, {}) catch @panic("OOM");
}

/// When this function is called, it means that the current build does, in
/// fact, require this dependency. If the dependency is already fetched, it
/// proceeds in the same manner as `dependency`. However if the dependency was
/// not fetched, then when the build script is finished running, the build will
/// not proceed to the make phase. Instead, the parent process will
/// additionally fetch all the lazy dependencies that were actually required by
/// running the build script, rebuild the build script, and then run it again.
/// In other words, if this function returns `null` it means that the only
/// purpose of completing the configure phase is to find out all the other lazy
/// dependencies that are also required.
/// It is allowed to use this function for non-lazy dependencies, in which case
/// it will never return `null`. This allows toggling laziness via
/// build.zig.zon without changing build.zig logic.
pub fn lazyDependency(b: *Build, name: []const u8, args: anytype) ?*Dependency {
    const build_runner = @import("root");
    const deps = build_runner.dependencies;
    const pkg_hash = findPkgHashOrFatal(b, name);

    inline for (@typeInfo(deps.packages).@"struct".decls) |decl| {
        if (mem.eql(u8, decl.name, pkg_hash)) {
            const pkg = @field(deps.packages, decl.name);
            const available = !@hasDecl(pkg, "available") or pkg.available;
            if (!available) {
                markNeededLazyDep(b, pkg_hash);
                return null;
            }
            return dependencyInner(b, name, pkg.build_root, if (@hasDecl(pkg, "build_zig")) pkg.build_zig else null, pkg_hash, pkg.deps, args);
        }
    }

    unreachable; // Bad @dependencies source
}

pub fn dependency(b: *Build, name: []const u8, args: anytype) *Dependency {
    const build_runner = @import("root");
    const deps = build_runner.dependencies;
    const pkg_hash = findPkgHashOrFatal(b, name);

    inline for (@typeInfo(deps.packages).@"struct".decls) |decl| {
        if (mem.eql(u8, decl.name, pkg_hash)) {
            const pkg = @field(deps.packages, decl.name);
            if (@hasDecl(pkg, "available")) {
                std.debug.panic("dependency '{s}{s}' is marked as lazy in build.zig.zon which means it must use the lazyDependency function instead", .{ b.dep_prefix, name });
            }
            return dependencyInner(b, name, pkg.build_root, if (@hasDecl(pkg, "build_zig")) pkg.build_zig else null, pkg_hash, pkg.deps, args);
        }
    }

    unreachable; // Bad @dependencies source
}

/// In a build.zig file, this function is to `@import` what `lazyDependency` is to `dependency`.
/// If the dependency is lazy and has not yet been fetched, it instructs the parent process to fetch
/// that dependency after the build script has finished running, then returns `null`.
/// If the dependency is lazy but has already been fetched, or if it is eager, it returns
/// the build.zig struct of that dependency, just like a regular `@import`.
pub inline fn lazyImport(
    b: *Build,
    /// The build.zig struct of the package importing the dependency.
    /// When calling this function from the `build` function of a build.zig file's, you normally
    /// pass `@This()`.
    comptime asking_build_zig: type,
    comptime dep_name: []const u8,
) ?type {
    const build_runner = @import("root");
    const deps = build_runner.dependencies;
    const pkg_hash = findImportPkgHashOrFatal(b, asking_build_zig, dep_name);

    inline for (@typeInfo(deps.packages).@"struct".decls) |decl| {
        if (comptime mem.eql(u8, decl.name, pkg_hash)) {
            const pkg = @field(deps.packages, decl.name);
            const available = !@hasDecl(pkg, "available") or pkg.available;
            if (!available) {
                markNeededLazyDep(b, pkg_hash);
                return null;
            }
            return if (@hasDecl(pkg, "build_zig"))
                pkg.build_zig
            else
                @compileError("dependency '" ++ dep_name ++ "' does not have a build.zig");
        }
    }

    comptime unreachable; // Bad @dependencies source
}

pub fn dependencyFromBuildZig(
    b: *Build,
    /// The build.zig struct of the dependency, normally obtained by `@import` of the dependency.
    /// If called from the build.zig file itself, use `@This` to obtain a reference to the struct.
    comptime build_zig: type,
    args: anytype,
) *Dependency {
    const build_runner = @import("root");
    const deps = build_runner.dependencies;

    find_dep: {
        const pkg, const pkg_hash = inline for (@typeInfo(deps.packages).@"struct".decls) |decl| {
            const pkg_hash = decl.name;
            const pkg = @field(deps.packages, pkg_hash);
            if (@hasDecl(pkg, "build_zig") and pkg.build_zig == build_zig) break .{ pkg, pkg_hash };
        } else break :find_dep;
        const dep_name = for (b.available_deps) |dep| {
            if (mem.eql(u8, dep[1], pkg_hash)) break dep[1];
        } else break :find_dep;
        return dependencyInner(b, dep_name, pkg.build_root, pkg.build_zig, pkg_hash, pkg.deps, args);
    }

    const full_path = b.pathFromRoot("build.zig.zon");
    debug.panic("'{}' is not a build.zig struct of a dependency in '{s}'", .{ build_zig, full_path });
}

fn userValuesAreSame(lhs: UserValue, rhs: UserValue) bool {
    if (std.meta.activeTag(lhs) != rhs) return false;
    switch (lhs) {
        .flag => {},
        .scalar => |lhs_scalar| {
            const rhs_scalar = rhs.scalar;

            if (!std.mem.eql(u8, lhs_scalar, rhs_scalar))
                return false;
        },
        .list => |lhs_list| {
            const rhs_list = rhs.list;

            if (lhs_list.items.len != rhs_list.items.len)
                return false;

            for (lhs_list.items, rhs_list.items) |lhs_list_entry, rhs_list_entry| {
                if (!std.mem.eql(u8, lhs_list_entry, rhs_list_entry))
                    return false;
            }
        },
        .map => |lhs_map| {
            const rhs_map = rhs.map;

            if (lhs_map.count() != rhs_map.count())
                return false;

            var lhs_it = lhs_map.iterator();
            while (lhs_it.next()) |lhs_entry| {
                const rhs_value = rhs_map.get(lhs_entry.key_ptr.*) orelse return false;
                if (!userValuesAreSame(lhs_entry.value_ptr.*.*, rhs_value.*))
                    return false;
            }
        },
        .lazy_path => |lhs_lp| {
            const rhs_lp = rhs.lazy_path;
            return userLazyPathsAreTheSame(lhs_lp, rhs_lp);
        },
        .lazy_path_list => |lhs_lp_list| {
            const rhs_lp_list = rhs.lazy_path_list;
            if (lhs_lp_list.items.len != rhs_lp_list.items.len) return false;
            for (lhs_lp_list.items, rhs_lp_list.items) |lhs_lp, rhs_lp| {
                if (!userLazyPathsAreTheSame(lhs_lp, rhs_lp)) return false;
            }
            return true;
        },
    }

    return true;
}

fn userLazyPathsAreTheSame(lhs_lp: LazyPath, rhs_lp: LazyPath) bool {
    if (std.meta.activeTag(lhs_lp) != rhs_lp) return false;
    switch (lhs_lp) {
        .src_path => |lhs_sp| {
            const rhs_sp = rhs_lp.src_path;

            if (lhs_sp.owner != rhs_sp.owner) return false;
            if (std.mem.eql(u8, lhs_sp.sub_path, rhs_sp.sub_path)) return false;
        },
        .generated => |lhs_gen| {
            const rhs_gen = rhs_lp.generated;

            if (lhs_gen.file != rhs_gen.file) return false;
            if (lhs_gen.up != rhs_gen.up) return false;
            if (std.mem.eql(u8, lhs_gen.sub_path, rhs_gen.sub_path)) return false;
        },
        .cwd_relative => |lhs_rel_path| {
            const rhs_rel_path = rhs_lp.cwd_relative;

            if (!std.mem.eql(u8, lhs_rel_path, rhs_rel_path)) return false;
        },
        .dependency => |lhs_dep| {
            const rhs_dep = rhs_lp.dependency;

            if (lhs_dep.dependency != rhs_dep.dependency) return false;
            if (!std.mem.eql(u8, lhs_dep.sub_path, rhs_dep.sub_path)) return false;
        },
    }
    return true;
}

fn dependencyInner(
    b: *Build,
    name: []const u8,
    build_root_string: []const u8,
    comptime build_zig: ?type,
    pkg_hash: []const u8,
    pkg_deps: AvailableDeps,
    args: anytype,
) *Dependency {
    const user_input_options = userInputOptionsFromArgs(b.allocator, args);
    if (b.graph.dependency_cache.getContext(.{
        .build_root_string = build_root_string,
        .user_input_options = user_input_options,
    }, .{ .allocator = b.graph.arena })) |dep|
        return dep;

    const build_root: std.Build.Cache.Directory = .{
        .path = build_root_string,
        .handle = fs.cwd().openDir(build_root_string, .{}) catch |err| {
            std.debug.print("unable to open '{s}': {s}\n", .{
                build_root_string, @errorName(err),
            });
            process.exit(1);
        },
    };

    const sub_builder = b.createChild(name, build_root, pkg_hash, pkg_deps, user_input_options) catch @panic("unhandled error");
    if (build_zig) |bz| {
        sub_builder.runBuild(bz) catch @panic("unhandled error");

        if (sub_builder.validateUserInputDidItFail()) {
            std.debug.dumpCurrentStackTrace(@returnAddress());
        }
    }

    const dep = b.allocator.create(Dependency) catch @panic("OOM");
    dep.* = .{ .builder = sub_builder };

    b.graph.dependency_cache.putContext(b.graph.arena, .{
        .build_root_string = build_root_string,
        .user_input_options = user_input_options,
    }, dep, .{ .allocator = b.graph.arena }) catch @panic("OOM");
    return dep;
}

pub fn runBuild(b: *Build, build_zig: anytype) anyerror!void {
    switch (@typeInfo(@typeInfo(@TypeOf(build_zig.build)).@"fn".return_type.?)) {
        .void => build_zig.build(b),
        .error_union => try build_zig.build(b),
        else => @compileError("expected return type of build to be 'void' or '!void'"),
    }
}

/// A file that is generated by a build step.
/// This struct is an interface that is meant to be used with `@fieldParentPtr` to implement the actual path logic.
pub const GeneratedFile = struct {
    /// The step that generates the file
    step: *Step,

    /// The path to the generated file. Must be either absolute or relative to the build runner cwd.
    /// This value must be set in the `fn make()` of the `step` and must not be `null` afterwards.
    path: ?[]const u8 = null,

    /// Deprecated, see `getPath2`.
    pub fn getPath(gen: GeneratedFile) []const u8 {
        return gen.step.owner.pathFromCwd(gen.path orelse std.debug.panic(
            "getPath() was called on a GeneratedFile that wasn't built yet. Is there a missing Step dependency on step '{s}'?",
            .{gen.step.name},
        ));
    }

    pub fn getPath2(gen: GeneratedFile, src_builder: *Build, asking_step: ?*Step) []const u8 {
        return gen.path orelse {
            const w = debug.lockStderrWriter(&.{});
            dumpBadGetPathHelp(gen.step, w, .detect(.stderr()), src_builder, asking_step) catch {};
            debug.unlockStderrWriter();
            @panic("misconfigured build script");
        };
    }
};

// dirnameAllowEmpty is a variant of fs.path.dirname
// that allows "" to refer to the root for relative paths.
//
// For context, dirname("foo") and dirname("") are both null.
// However, for relative paths, we want dirname("foo") to be ""
// so that we can join it with another path (e.g. build root, cache root, etc.)
//
// dirname("") should still be null, because we can't go up any further.
fn dirnameAllowEmpty(full_path: []const u8) ?[]const u8 {
    return fs.path.dirname(full_path) orelse {
        if (fs.path.isAbsolute(full_path) or full_path.len == 0) return null;

        return "";
    };
}

test dirnameAllowEmpty {
    try std.testing.expectEqualStrings(
        "foo",
        dirnameAllowEmpty("foo" ++ fs.path.sep_str ++ "bar") orelse @panic("unexpected null"),
    );

    try std.testing.expectEqualStrings(
        "",
        dirnameAllowEmpty("foo") orelse @panic("unexpected null"),
    );

    try std.testing.expect(dirnameAllowEmpty("") == null);
}

/// A reference to an existing or future path.
pub const LazyPath = union(enum) {
    /// A source file path relative to build root.
    src_path: struct {
        owner: *std.Build,
        sub_path: []const u8,
    },

    generated: struct {
        file: *const GeneratedFile,

        /// The number of parent directories to go up.
        /// 0 means the generated file itself.
        /// 1 means the directory of the generated file.
        /// 2 means the parent of that directory, and so on.
        up: usize = 0,

        /// Applied after `up`.
        sub_path: []const u8 = "",
    },

    /// An absolute path or a path relative to the current working directory of
    /// the build runner process.
    /// This is uncommon but used for system environment paths such as `--zig-lib-dir` which
    /// ignore the file system path of build.zig and instead are relative to the directory from
    /// which `zig build` was invoked.
    /// Use of this tag indicates a dependency on the host system.
    cwd_relative: []const u8,

    dependency: struct {
        dependency: *Dependency,
        sub_path: []const u8,
    },

    /// Returns a lazy path referring to the directory containing this path.
    ///
    /// The dirname is not allowed to escape the logical root for underlying path.
    /// For example, if the path is relative to the build root,
    /// the dirname is not allowed to traverse outside of the build root.
    /// Similarly, if the path is a generated file inside zig-cache,
    /// the dirname is not allowed to traverse outside of zig-cache.
    pub fn dirname(lazy_path: LazyPath) LazyPath {
        return switch (lazy_path) {
            .src_path => |sp| .{ .src_path = .{
                .owner = sp.owner,
                .sub_path = dirnameAllowEmpty(sp.sub_path) orelse {
                    dumpBadDirnameHelp(null, null, "dirname() attempted to traverse outside the build root\n", .{}) catch {};
                    @panic("misconfigured build script");
                },
            } },
            .generated => |generated| .{ .generated = if (dirnameAllowEmpty(generated.sub_path)) |sub_dirname| .{
                .file = generated.file,
                .up = generated.up,
                .sub_path = sub_dirname,
            } else .{
                .file = generated.file,
                .up = generated.up + 1,
                .sub_path = "",
            } },
            .cwd_relative => |rel_path| .{
                .cwd_relative = dirnameAllowEmpty(rel_path) orelse {
                    // If we get null, it means one of two things:
                    // - rel_path was absolute, and is now root
                    // - rel_path was relative, and is now ""
                    // In either case, the build script tried to go too far
                    // and we should panic.
                    if (fs.path.isAbsolute(rel_path)) {
                        dumpBadDirnameHelp(null, null,
                            \\dirname() attempted to traverse outside the root.
                            \\No more directories left to go up.
                            \\
                        , .{}) catch {};
                        @panic("misconfigured build script");
                    } else {
                        dumpBadDirnameHelp(null, null,
                            \\dirname() attempted to traverse outside the current working directory.
                            \\
                        , .{}) catch {};
                        @panic("misconfigured build script");
                    }
                },
            },
            .dependency => |dep| .{ .dependency = .{
                .dependency = dep.dependency,
                .sub_path = dirnameAllowEmpty(dep.sub_path) orelse {
                    dumpBadDirnameHelp(null, null,
                        \\dirname() attempted to traverse outside the dependency root.
                        \\
                    , .{}) catch {};
                    @panic("misconfigured build script");
                },
            } },
        };
    }

    pub fn path(lazy_path: LazyPath, b: *Build, sub_path: []const u8) LazyPath {
        return lazy_path.join(b.allocator, sub_path) catch @panic("OOM");
    }

    pub fn join(lazy_path: LazyPath, arena: Allocator, sub_path: []const u8) Allocator.Error!LazyPath {
        return switch (lazy_path) {
            .src_path => |src| .{ .src_path = .{
                .owner = src.owner,
                .sub_path = try fs.path.resolve(arena, &.{ src.sub_path, sub_path }),
            } },
            .generated => |gen| .{ .generated = .{
                .file = gen.file,
                .up = gen.up,
                .sub_path = try fs.path.resolve(arena, &.{ gen.sub_path, sub_path }),
            } },
            .cwd_relative => |cwd_relative| .{
                .cwd_relative = try fs.path.resolve(arena, &.{ cwd_relative, sub_path }),
            },
            .dependency => |dep| .{ .dependency = .{
                .dependency = dep.dependency,
                .sub_path = try fs.path.resolve(arena, &.{ dep.sub_path, sub_path }),
            } },
        };
    }

    /// Returns a string that can be shown to represent the file source.
    /// Either returns the path, `"generated"`, or `"dependency"`.
    pub fn getDisplayName(lazy_path: LazyPath) []const u8 {
        return switch (lazy_path) {
            .src_path => |sp| sp.sub_path,
            .cwd_relative => |p| p,
            .generated => "generated",
            .dependency => "dependency",
        };
    }

    /// Adds dependencies this file source implies to the given step.
    pub fn addStepDependencies(lazy_path: LazyPath, other_step: *Step) void {
        switch (lazy_path) {
            .src_path, .cwd_relative, .dependency => {},
            .generated => |gen| other_step.dependOn(gen.file.step),
        }
    }

    /// Deprecated, see `getPath3`.
    pub fn getPath(lazy_path: LazyPath, src_builder: *Build) []const u8 {
        return getPath2(lazy_path, src_builder, null);
    }

    /// Deprecated, see `getPath3`.
    pub fn getPath2(lazy_path: LazyPath, src_builder: *Build, asking_step: ?*Step) []const u8 {
        const p = getPath3(lazy_path, src_builder, asking_step);
        return src_builder.pathResolve(&.{ p.root_dir.path orelse ".", p.sub_path });
    }

    /// Intended to be used during the make phase only.
    ///
    /// `asking_step` is only used for debugging purposes; it's the step being
    /// run that is asking for the path.
    pub fn getPath3(lazy_path: LazyPath, src_builder: *Build, asking_step: ?*Step) Cache.Path {
        switch (lazy_path) {
            .src_path => |sp| return .{
                .root_dir = sp.owner.build_root,
                .sub_path = sp.sub_path,
            },
            .cwd_relative => |sub_path| return .{
                .root_dir = Cache.Directory.cwd(),
                .sub_path = sub_path,
            },
            .generated => |gen| {
                // TODO make gen.file.path not be absolute and use that as the
                // basis for not traversing up too many directories.

                var file_path: Cache.Path = .{
                    .root_dir = Cache.Directory.cwd(),
                    .sub_path = gen.file.path orelse {
<<<<<<< HEAD
                        std.debug.lockStdErr();
                        const stderr: fs.File = .stderr();
                        dumpBadGetPathHelp(gen.file.step, stderr, src_builder, asking_step) catch {};
                        std.debug.unlockStdErr();
=======
                        const w = debug.lockStderrWriter(&.{});
                        dumpBadGetPathHelp(gen.file.step, w, .detect(.stderr()), src_builder, asking_step) catch {};
                        debug.unlockStderrWriter();
>>>>>>> 43fba5ea
                        @panic("misconfigured build script");
                    },
                };

                if (gen.up > 0) {
                    const cache_root_path = src_builder.cache_root.path orelse
                        (src_builder.cache_root.join(src_builder.allocator, &.{"."}) catch @panic("OOM"));

                    for (0..gen.up) |_| {
                        if (mem.eql(u8, file_path.sub_path, cache_root_path)) {
                            // If we hit the cache root and there's still more to go,
                            // the script attempted to go too far.
                            dumpBadDirnameHelp(gen.file.step, asking_step,
                                \\dirname() attempted to traverse outside the cache root.
                                \\This is not allowed.
                                \\
                            , .{}) catch {};
                            @panic("misconfigured build script");
                        }

                        // path is absolute.
                        // dirname will return null only if we're at root.
                        // Typically, we'll stop well before that at the cache root.
                        file_path.sub_path = fs.path.dirname(file_path.sub_path) orelse {
                            dumpBadDirnameHelp(gen.file.step, asking_step,
                                \\dirname() reached root.
                                \\No more directories left to go up.
                                \\
                            , .{}) catch {};
                            @panic("misconfigured build script");
                        };
                    }
                }

                return file_path.join(src_builder.allocator, gen.sub_path) catch @panic("OOM");
            },
            .dependency => |dep| return .{
                .root_dir = dep.dependency.builder.build_root,
                .sub_path = dep.sub_path,
            },
        }
    }

    pub fn basename(lazy_path: LazyPath, src_builder: *Build, asking_step: ?*Step) []const u8 {
        return fs.path.basename(switch (lazy_path) {
            .src_path => |sp| sp.sub_path,
            .cwd_relative => |sub_path| sub_path,
            .generated => |gen| if (gen.sub_path.len > 0)
                gen.sub_path
            else
                gen.file.getPath2(src_builder, asking_step),
            .dependency => |dep| dep.sub_path,
        });
    }

    /// Copies the internal strings.
    ///
    /// The `b` parameter is only used for its allocator. All *Build instances
    /// share the same allocator.
    pub fn dupe(lazy_path: LazyPath, b: *Build) LazyPath {
        return lazy_path.dupeInner(b.allocator);
    }

    fn dupeInner(lazy_path: LazyPath, allocator: std.mem.Allocator) LazyPath {
        return switch (lazy_path) {
            .src_path => |sp| .{ .src_path = .{
                .owner = sp.owner,
                .sub_path = sp.owner.dupePath(sp.sub_path),
            } },
            .cwd_relative => |p| .{ .cwd_relative = dupePathInner(allocator, p) },
            .generated => |gen| .{ .generated = .{
                .file = gen.file,
                .up = gen.up,
                .sub_path = dupePathInner(allocator, gen.sub_path),
            } },
            .dependency => |dep| .{ .dependency = dep },
        };
    }
};

fn dumpBadDirnameHelp(
    fail_step: ?*Step,
    asking_step: ?*Step,
    comptime msg: []const u8,
    args: anytype,
) anyerror!void {
    const w = debug.lockStderrWriter(&.{});
    defer debug.unlockStderrWriter();

<<<<<<< HEAD
    const stderr: fs.File = .stderr();
=======
>>>>>>> 43fba5ea
    try w.print(msg, args);

    const tty_config = std.io.tty.detectConfig(.stderr());

    if (fail_step) |s| {
        tty_config.setColor(w, .red) catch {};
        try w.writeAll("    The step was created by this stack trace:\n");
        tty_config.setColor(w, .reset) catch {};

        s.dump(w, tty_config);
    }

    if (asking_step) |as| {
        tty_config.setColor(w, .red) catch {};
        try w.print("    The step '{s}' that is missing a dependency on the above step was created by this stack trace:\n", .{as.name});
        tty_config.setColor(w, .reset) catch {};

        as.dump(w, tty_config);
    }

    tty_config.setColor(w, .red) catch {};
    try w.writeAll("    Hope that helps. Proceeding to panic.\n");
    tty_config.setColor(w, .reset) catch {};
}

/// In this function the stderr mutex has already been locked.
pub fn dumpBadGetPathHelp(
    s: *Step,
    w: *std.io.Writer,
    tty_config: std.io.tty.Config,
    src_builder: *Build,
    asking_step: ?*Step,
) anyerror!void {
<<<<<<< HEAD
    var fw = stderr.writer(&.{});
    const bw = &fw.interface;
    try bw.print(
=======
    try w.print(
>>>>>>> 43fba5ea
        \\getPath() was called on a GeneratedFile that wasn't built yet.
        \\  source package path: {s}
        \\  Is there a missing Step dependency on step '{s}'?
        \\
    , .{
        src_builder.build_root.path orelse ".",
        s.name,
    });

<<<<<<< HEAD
    const tty_config = std.io.tty.detectConfig(stderr);
    tty_config.setColor(&bw, .red) catch {};
    try stderr.writeAll("    The step was created by this stack trace:\n");
    tty_config.setColor(&bw, .reset) catch {};
=======
    tty_config.setColor(w, .red) catch {};
    try w.writeAll("    The step was created by this stack trace:\n");
    tty_config.setColor(w, .reset) catch {};
>>>>>>> 43fba5ea

    s.dump(w, tty_config);
    if (asking_step) |as| {
<<<<<<< HEAD
        tty_config.setColor(&bw, .red) catch {};
        try bw.print("    The step '{s}' that is missing a dependency on the above step was created by this stack trace:\n", .{as.name});
        tty_config.setColor(&bw, .reset) catch {};
=======
        tty_config.setColor(w, .red) catch {};
        try w.print("    The step '{s}' that is missing a dependency on the above step was created by this stack trace:\n", .{as.name});
        tty_config.setColor(w, .reset) catch {};
>>>>>>> 43fba5ea

        as.dump(w, tty_config);
    }
<<<<<<< HEAD
    tty_config.setColor(&bw, .red) catch {};
    try stderr.writeAll("    Hope that helps. Proceeding to panic.\n");
    tty_config.setColor(&bw, .reset) catch {};
=======
    tty_config.setColor(w, .red) catch {};
    try w.writeAll("    Hope that helps. Proceeding to panic.\n");
    tty_config.setColor(w, .reset) catch {};
>>>>>>> 43fba5ea
}

pub const InstallDir = union(enum) {
    prefix: void,
    lib: void,
    bin: void,
    header: void,
    /// A path relative to the prefix
    custom: []const u8,

    /// Duplicates the install directory including the path if set to custom.
    pub fn dupe(dir: InstallDir, builder: *Build) InstallDir {
        if (dir == .custom) {
            return .{ .custom = builder.dupe(dir.custom) };
        } else {
            return dir;
        }
    }
};

/// This function is intended to be called in the `configure` phase only.
/// It returns an absolute directory path, which is potentially going to be a
/// source of API breakage in the future, so keep that in mind when using this
/// function.
pub fn makeTempPath(b: *Build) []const u8 {
    const rand_int = std.crypto.random.int(u64);
    const tmp_dir_sub_path = "tmp" ++ fs.path.sep_str ++ std.fmt.hex(rand_int);
    const result_path = b.cache_root.join(b.allocator, &.{tmp_dir_sub_path}) catch @panic("OOM");
    b.cache_root.handle.makePath(tmp_dir_sub_path) catch |err| {
        std.debug.print("unable to make tmp path '{s}': {s}\n", .{
            result_path, @errorName(err),
        });
    };
    return result_path;
}

/// A pair of target query and fully resolved target.
/// This type is generally required by build system API that need to be given a
/// target. The query is kept because the Zig toolchain needs to know which parts
/// of the target are "native". This can apply to the CPU, the OS, or even the ABI.
pub const ResolvedTarget = struct {
    query: Target.Query,
    result: Target,
};

/// Converts a target query into a fully resolved target that can be passed to
/// various parts of the API.
pub fn resolveTargetQuery(b: *Build, query: Target.Query) ResolvedTarget {
    if (query.isNative()) {
        // Hot path. This is faster than querying the native CPU and OS again.
        return b.graph.host;
    }
    return .{
        .query = query,
        .result = std.zig.system.resolveTargetQuery(query) catch
            @panic("unable to resolve target query"),
    };
}

pub fn wantSharedLibSymLinks(target: Target) bool {
    return target.os.tag != .windows;
}

pub const SystemIntegrationOptionConfig = struct {
    /// If left as null, then the default will depend on system_package_mode.
    default: ?bool = null,
};

pub fn systemIntegrationOption(
    b: *Build,
    name: []const u8,
    config: SystemIntegrationOptionConfig,
) bool {
    const gop = b.graph.system_library_options.getOrPut(b.allocator, name) catch @panic("OOM");
    if (gop.found_existing) switch (gop.value_ptr.*) {
        .user_disabled => {
            gop.value_ptr.* = .declared_disabled;
            return false;
        },
        .user_enabled => {
            gop.value_ptr.* = .declared_enabled;
            return true;
        },
        .declared_disabled => return false,
        .declared_enabled => return true,
    } else {
        gop.key_ptr.* = b.dupe(name);
        if (config.default orelse b.graph.system_package_mode) {
            gop.value_ptr.* = .declared_enabled;
            return true;
        } else {
            gop.value_ptr.* = .declared_disabled;
            return false;
        }
    }
}

test {
    _ = Cache;
    _ = Step;
}<|MERGE_RESOLUTION|>--- conflicted
+++ resolved
@@ -2060,14 +2060,8 @@
     try Step.handleVerbose2(b, null, child.env_map, argv);
     try child.spawn();
 
-<<<<<<< HEAD
     var file_reader = child.stdout.?.readerStreaming();
     const stdout = try file_reader.interface().allocRemaining(b.allocator, .limited(max_output_size));
-=======
-    const stdout = child.stdout.?.deprecatedReader().readAllAlloc(b.allocator, max_output_size) catch {
-        return error.ReadFailure;
-    };
->>>>>>> 43fba5ea
     errdefer b.allocator.free(stdout);
 
     const term = try child.wait();
@@ -2681,16 +2675,9 @@
                 var file_path: Cache.Path = .{
                     .root_dir = Cache.Directory.cwd(),
                     .sub_path = gen.file.path orelse {
-<<<<<<< HEAD
-                        std.debug.lockStdErr();
-                        const stderr: fs.File = .stderr();
-                        dumpBadGetPathHelp(gen.file.step, stderr, src_builder, asking_step) catch {};
-                        std.debug.unlockStdErr();
-=======
                         const w = debug.lockStderrWriter(&.{});
                         dumpBadGetPathHelp(gen.file.step, w, .detect(.stderr()), src_builder, asking_step) catch {};
                         debug.unlockStderrWriter();
->>>>>>> 43fba5ea
                         @panic("misconfigured build script");
                     },
                 };
@@ -2780,10 +2767,6 @@
     const w = debug.lockStderrWriter(&.{});
     defer debug.unlockStderrWriter();
 
-<<<<<<< HEAD
-    const stderr: fs.File = .stderr();
-=======
->>>>>>> 43fba5ea
     try w.print(msg, args);
 
     const tty_config = std.io.tty.detectConfig(.stderr());
@@ -2817,13 +2800,7 @@
     src_builder: *Build,
     asking_step: ?*Step,
 ) anyerror!void {
-<<<<<<< HEAD
-    var fw = stderr.writer(&.{});
-    const bw = &fw.interface;
-    try bw.print(
-=======
     try w.print(
->>>>>>> 43fba5ea
         \\getPath() was called on a GeneratedFile that wasn't built yet.
         \\  source package path: {s}
         \\  Is there a missing Step dependency on step '{s}'?
@@ -2833,40 +2810,21 @@
         s.name,
     });
 
-<<<<<<< HEAD
-    const tty_config = std.io.tty.detectConfig(stderr);
-    tty_config.setColor(&bw, .red) catch {};
-    try stderr.writeAll("    The step was created by this stack trace:\n");
-    tty_config.setColor(&bw, .reset) catch {};
-=======
     tty_config.setColor(w, .red) catch {};
     try w.writeAll("    The step was created by this stack trace:\n");
     tty_config.setColor(w, .reset) catch {};
->>>>>>> 43fba5ea
 
     s.dump(w, tty_config);
     if (asking_step) |as| {
-<<<<<<< HEAD
-        tty_config.setColor(&bw, .red) catch {};
-        try bw.print("    The step '{s}' that is missing a dependency on the above step was created by this stack trace:\n", .{as.name});
-        tty_config.setColor(&bw, .reset) catch {};
-=======
         tty_config.setColor(w, .red) catch {};
         try w.print("    The step '{s}' that is missing a dependency on the above step was created by this stack trace:\n", .{as.name});
         tty_config.setColor(w, .reset) catch {};
->>>>>>> 43fba5ea
 
         as.dump(w, tty_config);
     }
-<<<<<<< HEAD
-    tty_config.setColor(&bw, .red) catch {};
-    try stderr.writeAll("    Hope that helps. Proceeding to panic.\n");
-    tty_config.setColor(&bw, .reset) catch {};
-=======
     tty_config.setColor(w, .red) catch {};
     try w.writeAll("    Hope that helps. Proceeding to panic.\n");
     tty_config.setColor(w, .reset) catch {};
->>>>>>> 43fba5ea
 }
 
 pub const InstallDir = union(enum) {
