--- conflicted
+++ resolved
@@ -286,32 +286,25 @@
 }
 
 /// For debugging purposes, prints identifying information about this Step.
-<<<<<<< HEAD
-pub fn dump(step: *Step, file: std.fs.File) void {
-    var fw = file.writer(&.{});
-    const bw = &fw.interface;
-    const tty_config = std.io.tty.detectConfig(file);
-=======
 pub fn dump(step: *Step, w: *std.io.Writer, tty_config: std.io.tty.Config) void {
->>>>>>> 43fba5ea
     const debug_info = std.debug.getSelfDebugInfo() catch |err| {
-        bw.print("Unable to dump stack trace: Unable to open debug info: {s}\n", .{
+        w.print("Unable to dump stack trace: Unable to open debug info: {s}\n", .{
             @errorName(err),
         }) catch {};
         return;
     };
     if (step.getStackTrace()) |stack_trace| {
-        bw.print("name: '{s}'. creation stack trace:\n", .{step.name}) catch {};
-        std.debug.writeStackTrace(stack_trace, &bw, debug_info, tty_config) catch |err| {
-            bw.print("Unable to dump stack trace: {s}\n", .{@errorName(err)}) catch {};
+        w.print("name: '{s}'. creation stack trace:\n", .{step.name}) catch {};
+        std.debug.writeStackTrace(stack_trace, w, debug_info, tty_config) catch |err| {
+            w.print("Unable to dump stack trace: {s}\n", .{@errorName(err)}) catch {};
             return;
         };
     } else {
         const field = "debug_stack_frames_count";
         comptime assert(@hasField(Build, field));
-        tty_config.setColor(&bw, .yellow) catch {};
-        bw.print("name: '{s}'. no stack trace collected for this step, see std.Build." ++ field ++ "\n", .{step.name}) catch {};
-        tty_config.setColor(&bw, .reset) catch {};
+        tty_config.setColor(w, .yellow) catch {};
+        w.print("name: '{s}'. no stack trace collected for this step, see std.Build." ++ field ++ "\n", .{step.name}) catch {};
+        tty_config.setColor(w, .reset) catch {};
     }
 }
 
