const builtin = @import("builtin");

const std = @import("../../std.zig");
const Allocator = std.mem.Allocator;
const Build = std.Build;
const Step = std.Build.Step;
const Coverage = std.debug.Coverage;
const abi = std.Build.Fuzz.abi;
const log = std.log;
const assert = std.debug.assert;
const Cache = std.Build.Cache;
const Path = Cache.Path;

const WebServer = @This();

gpa: Allocator,
global_cache_directory: Build.Cache.Directory,
zig_lib_directory: Build.Cache.Directory,
zig_exe_path: []const u8,
listen_address: std.net.Address,
fuzz_run_steps: []const *Step.Run,

/// Messages from fuzz workers. Protected by mutex.
msg_queue: std.ArrayListUnmanaged(Msg),
/// Protects `msg_queue` only.
mutex: std.Thread.Mutex,
/// Signaled when there is a message in `msg_queue`.
condition: std.Thread.Condition,

coverage_files: std.AutoArrayHashMapUnmanaged(u64, CoverageMap),
/// Protects `coverage_files` only.
coverage_mutex: std.Thread.Mutex,
/// Signaled when `coverage_files` changes.
coverage_condition: std.Thread.Condition,

/// Time at initialization of WebServer.
base_timestamp: i128,

const fuzzer_bin_name = "fuzzer";
const fuzzer_arch_os_abi = "wasm32-freestanding";
const fuzzer_cpu_features = "baseline+atomics+bulk_memory+multivalue+mutable_globals+nontrapping_fptoint+reference_types+sign_ext";

const CoverageMap = struct {
    mapped_memory: []align(std.heap.page_size_min) const u8,
    coverage: Coverage,
    source_locations: []Coverage.SourceLocation,
    /// Elements are indexes into `source_locations` pointing to the unit tests that are being fuzz tested.
    entry_points: std.ArrayListUnmanaged(u32),
    start_timestamp: i64,

    fn deinit(cm: *CoverageMap, gpa: Allocator) void {
        std.posix.munmap(cm.mapped_memory);
        cm.coverage.deinit(gpa);
        cm.* = undefined;
    }
};

const Msg = union(enum) {
    coverage: struct {
        id: u64,
        run: *Step.Run,
    },
    entry_point: struct {
        coverage_id: u64,
        addr: u64,
    },
};

pub fn run(ws: *WebServer) void {
    var http_server = ws.listen_address.listen(.{
        .reuse_address = true,
    }) catch |err| {
        log.err("failed to listen to port {d}: {s}", .{ ws.listen_address.in.getPort(), @errorName(err) });
        return;
    };
    const port = http_server.listen_address.in.getPort();
    log.info("web interface listening at http://127.0.0.1:{d}/", .{port});
    if (ws.listen_address.in.getPort() == 0)
        log.info("hint: pass --port {d} to use this same port next time", .{port});

    while (true) {
        const connection = http_server.accept() catch |err| {
            log.err("failed to accept connection: {s}", .{@errorName(err)});
            return;
        };
        _ = std.Thread.spawn(.{}, accept, .{ ws, connection }) catch |err| {
            log.err("unable to spawn connection thread: {s}", .{@errorName(err)});
            connection.stream.close();
            continue;
        };
    }
}

fn now(s: *const WebServer) i64 {
    return @intCast(std.time.nanoTimestamp() - s.base_timestamp);
}

fn accept(ws: *WebServer, connection: std.net.Server.Connection) void {
    defer connection.stream.close();

    var sr = connection.stream.reader();
    var rb: [0x4000]u8 = undefined;
    var br = sr.interface().buffered(&rb);

    var sw = connection.stream.writer();
    var wb: [0x4000]u8 = undefined;
    var bw = sw.interface().buffered(&wb);

    var server: std.http.Server = .init(&br, &bw);
    var web_socket: std.http.WebSocket = undefined;
    var ws_recv_buffer: [0x4000]u8 align(4) = undefined;
    while (server.reader.state == .ready) {
        var request = server.receiveHead() catch |err| switch (err) {
            error.HttpConnectionClosing => return,
            else => {
                log.err("closing http connection: {s}", .{@errorName(err)});
                return;
            },
        };
        if (web_socket.init(&request, &ws_recv_buffer) catch |err| {
            log.err("initializing web socket: {s}", .{@errorName(err)});
            return;
        }) {
            serveWebSocket(ws, &web_socket) catch |err| {
                log.err("unable to serve web socket connection: {s}", .{@errorName(err)});
                return;
            };
        } else {
            serveRequest(ws, &request) catch |err| switch (err) {
                error.AlreadyReported => return,
                else => |e| {
                    log.err("unable to serve {s}: {s}", .{ request.head.target, @errorName(e) });
                    return;
                },
            };
        }
    }
}

fn serveRequest(ws: *WebServer, request: *std.http.Server.Request) !void {
    if (std.mem.eql(u8, request.head.target, "/") or
        std.mem.eql(u8, request.head.target, "/debug") or
        std.mem.eql(u8, request.head.target, "/debug/"))
    {
        try serveFile(ws, request, "fuzzer/web/index.html", "text/html");
    } else if (std.mem.eql(u8, request.head.target, "/main.js") or
        std.mem.eql(u8, request.head.target, "/debug/main.js"))
    {
        try serveFile(ws, request, "fuzzer/web/main.js", "application/javascript");
    } else if (std.mem.eql(u8, request.head.target, "/main.wasm")) {
        try serveWasm(ws, request, .ReleaseFast);
    } else if (std.mem.eql(u8, request.head.target, "/debug/main.wasm")) {
        try serveWasm(ws, request, .Debug);
    } else if (std.mem.eql(u8, request.head.target, "/sources.tar") or
        std.mem.eql(u8, request.head.target, "/debug/sources.tar"))
    {
        try serveSourcesTar(ws, request);
    } else {
        try request.respond("not found", .{
            .status = .not_found,
            .extra_headers = &.{
                .{ .name = "content-type", .value = "text/plain" },
            },
        });
    }
}

fn serveFile(
    ws: *WebServer,
    request: *std.http.Server.Request,
    name: []const u8,
    content_type: []const u8,
) !void {
    const gpa = ws.gpa;
    // The desired API is actually sendfile, which will require enhancing std.http.Server.
    // We load the file with every request so that the user can make changes to the file
    // and refresh the HTML page without restarting this server.
<<<<<<< HEAD
    const file_contents = ws.zig_lib_directory.handle.readFileAlloc(name, gpa, .limited(10 * 1024 * 1024)) catch |err| {
=======
    const file_contents = ws.zig_lib_directory.handle.readFileAlloc(gpa, name, 10 * 1024 * 1024) catch |err| {
>>>>>>> 43fba5ea
        log.err("failed to read '{f}{s}': {s}", .{ ws.zig_lib_directory, name, @errorName(err) });
        return error.AlreadyReported;
    };
    defer gpa.free(file_contents);
    try request.respond(file_contents, .{
        .extra_headers = &.{
            .{ .name = "content-type", .value = content_type },
            cache_control_header,
        },
    });
}

fn serveWasm(
    ws: *WebServer,
    request: *std.http.Server.Request,
    optimize_mode: std.builtin.OptimizeMode,
) !void {
    const gpa = ws.gpa;

    var arena_instance = std.heap.ArenaAllocator.init(gpa);
    defer arena_instance.deinit();
    const arena = arena_instance.allocator();

    // Do the compilation every request, so that the user can edit the files
    // and see the changes without restarting the server.
    const wasm_base_path = try buildWasmBinary(ws, arena, optimize_mode);
    const bin_name = try std.zig.binNameAlloc(arena, .{
        .root_name = fuzzer_bin_name,
        .target = &(std.zig.system.resolveTargetQuery(std.Build.parseTargetQuery(.{
            .arch_os_abi = fuzzer_arch_os_abi,
            .cpu_features = fuzzer_cpu_features,
        }) catch unreachable) catch unreachable),
        .output_mode = .Exe,
    });
    // std.http.Server does not have a sendfile API yet.
    const bin_path = try wasm_base_path.join(arena, bin_name);
    const file_contents = try bin_path.root_dir.handle.readFileAlloc(bin_path.sub_path, gpa, .limited(10 * 1024 * 1024));
    defer gpa.free(file_contents);
    try request.respond(file_contents, .{
        .extra_headers = &.{
            .{ .name = "content-type", .value = "application/wasm" },
            cache_control_header,
        },
    });
}

fn buildWasmBinary(
    ws: *WebServer,
    arena: Allocator,
    optimize_mode: std.builtin.OptimizeMode,
) !Path {
    const gpa = ws.gpa;

    const main_src_path: Build.Cache.Path = .{
        .root_dir = ws.zig_lib_directory,
        .sub_path = "fuzzer/web/main.zig",
    };
    const walk_src_path: Build.Cache.Path = .{
        .root_dir = ws.zig_lib_directory,
        .sub_path = "docs/wasm/Walk.zig",
    };
    const html_render_src_path: Build.Cache.Path = .{
        .root_dir = ws.zig_lib_directory,
        .sub_path = "docs/wasm/html_render.zig",
    };

    var argv: std.ArrayListUnmanaged([]const u8) = .empty;

    try argv.appendSlice(arena, &.{
        ws.zig_exe_path, "build-exe", //
        "-fno-entry", //
        "-O", @tagName(optimize_mode), //
        "-target", fuzzer_arch_os_abi, //
        "-mcpu", fuzzer_cpu_features, //
        "--cache-dir", ws.global_cache_directory.path orelse ".", //
        "--global-cache-dir", ws.global_cache_directory.path orelse ".", //
        "--name", fuzzer_bin_name, //
        "-rdynamic", //
        "-fsingle-threaded", //
        "--dep", "Walk", //
        "--dep", "html_render", //
        try std.fmt.allocPrint(arena, "-Mroot={f}", .{main_src_path}), //
        try std.fmt.allocPrint(arena, "-MWalk={f}", .{walk_src_path}), //
        "--dep", "Walk", //
        try std.fmt.allocPrint(arena, "-Mhtml_render={f}", .{html_render_src_path}), //
        "--listen=-",
    });

    var child = std.process.Child.init(argv.items, gpa);
    child.stdin_behavior = .Pipe;
    child.stdout_behavior = .Pipe;
    child.stderr_behavior = .Pipe;
    try child.spawn();

    var poller = std.io.poll(gpa, enum { stdout, stderr }, .{
        .stdout = child.stdout.?,
        .stderr = child.stderr.?,
    });
    defer poller.deinit();

    try sendMessage(child.stdin.?, .update);
    try sendMessage(child.stdin.?, .exit);

    var result: ?Path = null;
    var result_error_bundle = std.zig.ErrorBundle.empty;

    const stdout_br = poller.reader(.stdout);
    poll: while (true) {
        const Header = std.zig.Server.Message.Header;
        while (stdout_br.buffered().len < @sizeOf(Header)) if (!try poller.poll()) break :poll;
        const header = (stdout_br.takeStruct(Header) catch unreachable).*;
        while (stdout_br.buffered().len < header.bytes_len) if (!try poller.poll()) break :poll;
        const body = stdout_br.take(header.bytes_len) catch unreachable;
        switch (header.tag) {
            .zig_version => {
                if (!std.mem.eql(u8, builtin.zig_version_string, body)) {
                    return error.ZigProtocolVersionMismatch;
                }
            },
            .error_bundle => {
                const EbHdr = std.zig.Server.Message.ErrorBundle;
                const eb_hdr = @as(*align(1) const EbHdr, @ptrCast(body));
                const extra_bytes =
                    body[@sizeOf(EbHdr)..][0 .. @sizeOf(u32) * eb_hdr.extra_len];
                const string_bytes =
                    body[@sizeOf(EbHdr) + extra_bytes.len ..][0..eb_hdr.string_bytes_len];
                // TODO: use @ptrCast when the compiler supports it
                const unaligned_extra = std.mem.bytesAsSlice(u32, extra_bytes);
                const extra_array = try arena.alloc(u32, unaligned_extra.len);
                @memcpy(extra_array, unaligned_extra);
                result_error_bundle = .{
                    .string_bytes = try arena.dupe(u8, string_bytes),
                    .extra = extra_array,
                };
            },
            .emit_digest => {
                const EmitDigest = std.zig.Server.Message.EmitDigest;
                const ebp_hdr = @as(*align(1) const EmitDigest, @ptrCast(body));
                if (!ebp_hdr.flags.cache_hit) {
                    log.info("source changes detected; rebuilt wasm component", .{});
                }
                const digest = body[@sizeOf(EmitDigest)..][0..Cache.bin_digest_len];
                result = .{
                    .root_dir = ws.global_cache_directory,
                    .sub_path = try arena.dupe(u8, "o" ++ std.fs.path.sep_str ++ Cache.binToHex(digest.*)),
                };
            },
            else => {}, // ignore other messages
        }
    }

    const stderr_br = poller.reader(.stderr);
    const stderr_contents = stderr_br.buffered();
    if (stderr_contents.len > 0) {
        std.debug.print("{s}", .{stderr_contents});
    }

    // Send EOF to stdin.
    child.stdin.?.close();
    child.stdin = null;

    switch (try child.wait()) {
        .Exited => |code| {
            if (code != 0) {
                log.err(
                    "the following command exited with error code {d}:\n{s}",
                    .{ code, try Build.Step.allocPrintCmd(arena, null, argv.items) },
                );
                return error.WasmCompilationFailed;
            }
        },
        .Signal, .Stopped, .Unknown => {
            log.err(
                "the following command terminated unexpectedly:\n{s}",
                .{try Build.Step.allocPrintCmd(arena, null, argv.items)},
            );
            return error.WasmCompilationFailed;
        },
    }

    if (result_error_bundle.errorMessageCount() > 0) {
        const color = std.zig.Color.auto;
        result_error_bundle.renderToStdErr(color.renderOptions());
        log.err("the following command failed with {d} compilation errors:\n{s}", .{
            result_error_bundle.errorMessageCount(),
            try Build.Step.allocPrintCmd(arena, null, argv.items),
        });
        return error.WasmCompilationFailed;
    }

    return result orelse {
        log.err("child process failed to report result\n{s}", .{
            try Build.Step.allocPrintCmd(arena, null, argv.items),
        });
        return error.WasmCompilationFailed;
    };
}

fn sendMessage(file: std.fs.File, tag: std.zig.Client.Message.Tag) !void {
    const header: std.zig.Client.Message.Header = .{
        .tag = tag,
        .bytes_len = 0,
    };
    try file.writeAll(std.mem.asBytes(&header));
}

fn serveWebSocket(ws: *WebServer, web_socket: *std.http.WebSocket) !void {
    ws.coverage_mutex.lock();
    defer ws.coverage_mutex.unlock();

    // On first connection, the client needs to know what time the server
    // thinks it is to rebase timestamps.
    {
        const timestamp_message: abi.CurrentTime = .{ .base = ws.now() };
        try web_socket.writeMessage(std.mem.asBytes(&timestamp_message), .binary);
    }

    // On first connection, the client needs all the coverage information
    // so that subsequent updates can contain only the updated bits.
    var prev_unique_runs: usize = 0;
    var prev_entry_points: usize = 0;
    try sendCoverageContext(ws, web_socket, &prev_unique_runs, &prev_entry_points);
    while (true) {
        ws.coverage_condition.timedWait(&ws.coverage_mutex, std.time.ns_per_ms * 500) catch {};
        try sendCoverageContext(ws, web_socket, &prev_unique_runs, &prev_entry_points);
    }
}

fn sendCoverageContext(
    ws: *WebServer,
    web_socket: *std.http.WebSocket,
    prev_unique_runs: *usize,
    prev_entry_points: *usize,
) !void {
    const coverage_maps = ws.coverage_files.values();
    if (coverage_maps.len == 0) return;
    // TODO: make each events URL correspond to one coverage map
    const coverage_map = &coverage_maps[0];
    const cov_header: *const abi.SeenPcsHeader = @ptrCast(coverage_map.mapped_memory[0..@sizeOf(abi.SeenPcsHeader)]);
    const seen_pcs = cov_header.seenBits();
    const n_runs = @atomicLoad(usize, &cov_header.n_runs, .monotonic);
    const unique_runs = @atomicLoad(usize, &cov_header.unique_runs, .monotonic);
    if (prev_unique_runs.* != unique_runs) {
        // There has been an update.
        if (prev_unique_runs.* == 0) {
            // We need to send initial context.
            const header: abi.SourceIndexHeader = .{
                .flags = .{},
                .directories_len = @intCast(coverage_map.coverage.directories.entries.len),
                .files_len = @intCast(coverage_map.coverage.files.entries.len),
                .source_locations_len = @intCast(coverage_map.source_locations.len),
                .string_bytes_len = @intCast(coverage_map.coverage.string_bytes.items.len),
                .start_timestamp = coverage_map.start_timestamp,
            };
            const iovecs: [5]std.posix.iovec_const = .{
                makeIov(std.mem.asBytes(&header)),
                makeIov(std.mem.sliceAsBytes(coverage_map.coverage.directories.keys())),
                makeIov(std.mem.sliceAsBytes(coverage_map.coverage.files.keys())),
                makeIov(std.mem.sliceAsBytes(coverage_map.source_locations)),
                makeIov(coverage_map.coverage.string_bytes.items),
            };
            try web_socket.writeMessagev(&iovecs, .binary);
        }

        const header: abi.CoverageUpdateHeader = .{
            .n_runs = n_runs,
            .unique_runs = unique_runs,
        };
        const iovecs: [2]std.posix.iovec_const = .{
            makeIov(std.mem.asBytes(&header)),
            makeIov(std.mem.sliceAsBytes(seen_pcs)),
        };
        try web_socket.writeMessagev(&iovecs, .binary);

        prev_unique_runs.* = unique_runs;
    }

    if (prev_entry_points.* != coverage_map.entry_points.items.len) {
        const header: abi.EntryPointHeader = .{
            .flags = .{
                .locs_len = @intCast(coverage_map.entry_points.items.len),
            },
        };
        const iovecs: [2]std.posix.iovec_const = .{
            makeIov(std.mem.asBytes(&header)),
            makeIov(std.mem.sliceAsBytes(coverage_map.entry_points.items)),
        };
        try web_socket.writeMessagev(&iovecs, .binary);

        prev_entry_points.* = coverage_map.entry_points.items.len;
    }
}

fn serveSourcesTar(ws: *WebServer, request: *std.http.Server.Request) !void {
    const gpa = ws.gpa;

    var arena_instance = std.heap.ArenaAllocator.init(gpa);
    defer arena_instance.deinit();
    const arena = arena_instance.allocator();

    var body = try request.respondStreaming(.{
        .respond_options = .{
            .extra_headers = &.{
                .{ .name = "content-type", .value = "application/x-tar" },
                cache_control_header,
            },
        },
    });

    const DedupeTable = std.ArrayHashMapUnmanaged(Build.Cache.Path, void, Build.Cache.Path.TableAdapter, false);
    var dedupe_table: DedupeTable = .{};
    defer dedupe_table.deinit(gpa);

    for (ws.fuzz_run_steps) |run_step| {
        const compile_step_inputs = run_step.producer.?.step.inputs.table;
        for (compile_step_inputs.keys(), compile_step_inputs.values()) |dir_path, *file_list| {
            try dedupe_table.ensureUnusedCapacity(gpa, file_list.items.len);
            for (file_list.items) |sub_path| {
                // Special file "." means the entire directory.
                if (std.mem.eql(u8, sub_path, ".")) continue;
                const joined_path = try dir_path.join(arena, sub_path);
                _ = dedupe_table.getOrPutAssumeCapacity(joined_path);
            }
        }
    }

    const deduped_paths = dedupe_table.keys();
    const SortContext = struct {
        pub fn lessThan(this: @This(), lhs: Build.Cache.Path, rhs: Build.Cache.Path) bool {
            _ = this;
            return switch (std.mem.order(u8, lhs.root_dir.path orelse ".", rhs.root_dir.path orelse ".")) {
                .lt => true,
                .gt => false,
                .eq => std.mem.lessThan(u8, lhs.sub_path, rhs.sub_path),
            };
        }
    };
    std.mem.sortUnstable(Build.Cache.Path, deduped_paths, SortContext{}, SortContext.lessThan);

    var cwd_cache: ?[]const u8 = null;

    var response_writer = body.writer().unbuffered();
    var archiver: std.tar.Writer = .{ .underlying_writer = &response_writer };

    for (deduped_paths) |joined_path| {
        var file = joined_path.root_dir.handle.openFile(joined_path.sub_path, .{}) catch |err| {
            log.err("failed to open {f}: {s}", .{ joined_path, @errorName(err) });
            continue;
        };
        defer file.close();

        archiver.prefix = joined_path.root_dir.path orelse try memoizedCwd(arena, &cwd_cache);
        try archiver.writeFile(joined_path.sub_path, file, try file.stat());
    }

    try body.end();
}

fn memoizedCwd(arena: Allocator, opt_ptr: *?[]const u8) ![]const u8 {
    if (opt_ptr.*) |cached| return cached;
    const result = try std.process.getCwdAlloc(arena);
    opt_ptr.* = result;
    return result;
}

const cache_control_header: std.http.Header = .{
    .name = "cache-control",
    .value = "max-age=0, must-revalidate",
};

pub fn coverageRun(ws: *WebServer) void {
    ws.mutex.lock();
    defer ws.mutex.unlock();

    while (true) {
        ws.condition.wait(&ws.mutex);
        for (ws.msg_queue.items) |msg| switch (msg) {
            .coverage => |coverage| prepareTables(ws, coverage.run, coverage.id) catch |err| switch (err) {
                error.AlreadyReported => continue,
                else => |e| log.err("failed to prepare code coverage tables: {s}", .{@errorName(e)}),
            },
            .entry_point => |entry_point| addEntryPoint(ws, entry_point.coverage_id, entry_point.addr) catch |err| switch (err) {
                error.AlreadyReported => continue,
                else => |e| log.err("failed to prepare code coverage tables: {s}", .{@errorName(e)}),
            },
        };
        ws.msg_queue.clearRetainingCapacity();
    }
}

fn prepareTables(
    ws: *WebServer,
    run_step: *Step.Run,
    coverage_id: u64,
) error{ OutOfMemory, AlreadyReported }!void {
    const gpa = ws.gpa;

    ws.coverage_mutex.lock();
    defer ws.coverage_mutex.unlock();

    const gop = try ws.coverage_files.getOrPut(gpa, coverage_id);
    if (gop.found_existing) {
        // We are fuzzing the same executable with multiple threads.
        // Perhaps the same unit test; perhaps a different one. In any
        // case, since the coverage file is the same, we only have to
        // notice changes to that one file in order to learn coverage for
        // this particular executable.
        return;
    }
    errdefer _ = ws.coverage_files.pop();

    gop.value_ptr.* = .{
        .coverage = std.debug.Coverage.init,
        .mapped_memory = undefined, // populated below
        .source_locations = undefined, // populated below
        .entry_points = .{},
        .start_timestamp = ws.now(),
    };
    errdefer gop.value_ptr.coverage.deinit(gpa);

    const rebuilt_exe_path = run_step.rebuilt_executable.?;
    var debug_info = std.debug.Info.load(gpa, rebuilt_exe_path, &gop.value_ptr.coverage) catch |err| {
        log.err("step '{s}': failed to load debug information for '{f}': {s}", .{
            run_step.step.name, rebuilt_exe_path, @errorName(err),
        });
        return error.AlreadyReported;
    };
    defer debug_info.deinit(gpa);

    const coverage_file_path: Build.Cache.Path = .{
        .root_dir = run_step.step.owner.cache_root,
        .sub_path = "v/" ++ std.fmt.hex(coverage_id),
    };
    var coverage_file = coverage_file_path.root_dir.handle.openFile(coverage_file_path.sub_path, .{}) catch |err| {
        log.err("step '{s}': failed to load coverage file '{f}': {s}", .{
            run_step.step.name, coverage_file_path, @errorName(err),
        });
        return error.AlreadyReported;
    };
    defer coverage_file.close();

    const file_size = coverage_file.getEndPos() catch |err| {
        log.err("unable to check len of coverage file '{f}': {s}", .{ coverage_file_path, @errorName(err) });
        return error.AlreadyReported;
    };

    const mapped_memory = std.posix.mmap(
        null,
        file_size,
        std.posix.PROT.READ,
        .{ .TYPE = .SHARED },
        coverage_file.handle,
        0,
    ) catch |err| {
        log.err("failed to map coverage file '{f}': {s}", .{ coverage_file_path, @errorName(err) });
        return error.AlreadyReported;
    };
    gop.value_ptr.mapped_memory = mapped_memory;

    const header: *const abi.SeenPcsHeader = @ptrCast(mapped_memory[0..@sizeOf(abi.SeenPcsHeader)]);
    const pcs = header.pcAddrs();
    const source_locations = try gpa.alloc(Coverage.SourceLocation, pcs.len);
    errdefer gpa.free(source_locations);

    // Unfortunately the PCs array that LLVM gives us from the 8-bit PC
    // counters feature is not sorted.
    var sorted_pcs: std.MultiArrayList(struct { pc: u64, index: u32, sl: Coverage.SourceLocation }) = .{};
    defer sorted_pcs.deinit(gpa);
    try sorted_pcs.resize(gpa, pcs.len);
    @memcpy(sorted_pcs.items(.pc), pcs);
    for (sorted_pcs.items(.index), 0..) |*v, i| v.* = @intCast(i);
    sorted_pcs.sortUnstable(struct {
        addrs: []const u64,

        pub fn lessThan(ctx: @This(), a_index: usize, b_index: usize) bool {
            return ctx.addrs[a_index] < ctx.addrs[b_index];
        }
    }{ .addrs = sorted_pcs.items(.pc) });

    debug_info.resolveAddresses(gpa, sorted_pcs.items(.pc), sorted_pcs.items(.sl)) catch |err| {
        log.err("failed to resolve addresses to source locations: {s}", .{@errorName(err)});
        return error.AlreadyReported;
    };

    for (sorted_pcs.items(.index), sorted_pcs.items(.sl)) |i, sl| source_locations[i] = sl;
    gop.value_ptr.source_locations = source_locations;

    ws.coverage_condition.broadcast();
}

fn addEntryPoint(ws: *WebServer, coverage_id: u64, addr: u64) error{ AlreadyReported, OutOfMemory }!void {
    ws.coverage_mutex.lock();
    defer ws.coverage_mutex.unlock();

    const coverage_map = ws.coverage_files.getPtr(coverage_id).?;
    const header: *const abi.SeenPcsHeader = @ptrCast(coverage_map.mapped_memory[0..@sizeOf(abi.SeenPcsHeader)]);
    const pcs = header.pcAddrs();
    // Since this pcs list is unsorted, we must linear scan for the best index.
    const index = i: {
        var best: usize = 0;
        for (pcs[1..], 1..) |elem_addr, i| {
            if (elem_addr == addr) break :i i;
            if (elem_addr > addr) continue;
            if (elem_addr > pcs[best]) best = i;
        }
        break :i best;
    };
    if (index >= pcs.len) {
        log.err("unable to find unit test entry address 0x{x} in source locations (range: 0x{x} to 0x{x})", .{
            addr, pcs[0], pcs[pcs.len - 1],
        });
        return error.AlreadyReported;
    }
    if (false) {
        const sl = coverage_map.source_locations[index];
        const file_name = coverage_map.coverage.stringAt(coverage_map.coverage.fileAt(sl.file).basename);
        log.debug("server found entry point for 0x{x} at {s}:{d}:{d} - index {d} between {x} and {x}", .{
            addr, file_name, sl.line, sl.column, index, pcs[index - 1], pcs[index + 1],
        });
    }
    const gpa = ws.gpa;
    try coverage_map.entry_points.append(gpa, @intCast(index));
}

fn makeIov(s: []const u8) std.posix.iovec_const {
    return .{
        .base = s.ptr,
        .len = s.len,
    };
}<|MERGE_RESOLUTION|>--- conflicted
+++ resolved
@@ -175,12 +175,8 @@
     // The desired API is actually sendfile, which will require enhancing std.http.Server.
     // We load the file with every request so that the user can make changes to the file
     // and refresh the HTML page without restarting this server.
-<<<<<<< HEAD
     const file_contents = ws.zig_lib_directory.handle.readFileAlloc(name, gpa, .limited(10 * 1024 * 1024)) catch |err| {
-=======
-    const file_contents = ws.zig_lib_directory.handle.readFileAlloc(gpa, name, 10 * 1024 * 1024) catch |err| {
->>>>>>> 43fba5ea
-        log.err("failed to read '{f}{s}': {s}", .{ ws.zig_lib_directory, name, @errorName(err) });
+        log.err("failed to read '{f}{s}': {t}", .{ ws.zig_lib_directory, name, err });
         return error.AlreadyReported;
     };
     defer gpa.free(file_contents);
