--- conflicted
+++ resolved
@@ -164,17 +164,6 @@
 
 pub fn renderToStdErr(eb: ErrorBundle, options: RenderOptions) void {
     var buffer: [256]u8 = undefined;
-<<<<<<< HEAD
-    const bw = std.debug.lockStderrWriter(&buffer);
-    defer std.debug.unlockStderrWriter();
-    renderToWriter(eb, options, bw) catch return;
-}
-
-pub fn renderToWriter(eb: ErrorBundle, options: RenderOptions, bw: *Writer) (Writer.Error || std.posix.UnexpectedError)!void {
-    if (eb.extra.len == 0) return;
-    for (eb.getMessages()) |err_msg| {
-        try renderErrorMessageToWriter(eb, options, err_msg, bw, "error", .red, 0);
-=======
     const w = std.debug.lockStderrWriter(&buffer);
     defer std.debug.unlockStderrWriter();
     renderToWriter(eb, options, w) catch return;
@@ -184,19 +173,13 @@
     if (eb.extra.len == 0) return;
     for (eb.getMessages()) |err_msg| {
         try renderErrorMessageToWriter(eb, options, err_msg, w, "error", .red, 0);
->>>>>>> 43fba5ea
     }
 
     if (options.include_log_text) {
         const log_text = eb.getCompileLogOutput();
         if (log_text.len != 0) {
-<<<<<<< HEAD
-            try bw.writeAll("\nCompile Log Output:\n");
-            try bw.writeAll(log_text);
-=======
             try w.writeAll("\nCompile Log Output:\n");
             try w.writeAll(log_text);
->>>>>>> 43fba5ea
         }
     }
 }
@@ -205,25 +188,15 @@
     eb: ErrorBundle,
     options: RenderOptions,
     err_msg_index: MessageIndex,
-<<<<<<< HEAD
-    bw: *Writer,
-=======
     w: *Writer,
->>>>>>> 43fba5ea
     kind: []const u8,
     color: std.io.tty.Color,
     indent: usize,
 ) (Writer.Error || std.posix.UnexpectedError)!void {
     const ttyconf = options.ttyconf;
     const err_msg = eb.getErrorMessage(err_msg_index);
-    const prefix_start = bw.count;
     if (err_msg.src_loc != .none) {
         const src = eb.extraData(SourceLocation, @intFromEnum(err_msg.src_loc));
-<<<<<<< HEAD
-        try bw.splatByteAll(' ', indent);
-        try ttyconf.setColor(bw, .bold);
-        try bw.print("{s}:{d}:{d}: ", .{
-=======
         var prefix: std.io.Writer.Discarding = .init(&.{});
         try w.splatByteAll(' ', indent);
         prefix.count += indent;
@@ -234,37 +207,10 @@
             src.data.column + 1,
         });
         try prefix.writer.print("{s}:{d}:{d}: ", .{
->>>>>>> 43fba5ea
             eb.nullTerminatedString(src.data.src_path),
             src.data.line + 1,
             src.data.column + 1,
         });
-<<<<<<< HEAD
-        try ttyconf.setColor(bw, color);
-        try bw.writeAll(kind);
-        try bw.writeAll(": ");
-        // This is the length of the part before the error message:
-        // e.g. "file.zig:4:5: error: "
-        const prefix_len = bw.count - prefix_start;
-        try ttyconf.setColor(bw, .reset);
-        try ttyconf.setColor(bw, .bold);
-        if (err_msg.count == 1) {
-            try writeMsg(eb, err_msg, bw, prefix_len);
-            try bw.writeByte('\n');
-        } else {
-            try writeMsg(eb, err_msg, bw, prefix_len);
-            try ttyconf.setColor(bw, .dim);
-            try bw.print(" ({d} times)\n", .{err_msg.count});
-        }
-        try ttyconf.setColor(bw, .reset);
-        if (src.data.source_line != 0 and options.include_source_line) {
-            const line = eb.nullTerminatedString(src.data.source_line);
-            for (line) |b| switch (b) {
-                '\t' => try bw.writeByte(' '),
-                else => try bw.writeByte(b),
-            };
-            try bw.writeByte('\n');
-=======
         try ttyconf.setColor(w, color);
         try w.writeAll(kind);
         prefix.count += kind.len;
@@ -291,28 +237,10 @@
                 else => try w.writeByte(b),
             };
             try w.writeByte('\n');
->>>>>>> 43fba5ea
             // TODO basic unicode code point monospace width
             const before_caret = src.data.span_main - src.data.span_start;
             // -1 since span.main includes the caret
             const after_caret = src.data.span_end -| src.data.span_main -| 1;
-<<<<<<< HEAD
-            try bw.splatByteAll(' ', src.data.column - before_caret);
-            try ttyconf.setColor(bw, .green);
-            try bw.splatByteAll('~', before_caret);
-            try bw.writeByte('^');
-            try bw.splatByteAll('~', after_caret);
-            try bw.writeByte('\n');
-            try ttyconf.setColor(bw, .reset);
-        }
-        for (eb.getNotes(err_msg_index)) |note| {
-            try renderErrorMessageToWriter(eb, options, note, bw, "note", .cyan, indent);
-        }
-        if (src.data.reference_trace_len > 0 and options.include_reference_trace) {
-            try ttyconf.setColor(bw, .reset);
-            try ttyconf.setColor(bw, .dim);
-            try bw.print("referenced by:\n", .{});
-=======
             try w.splatByteAll(' ', src.data.column - before_caret);
             try ttyconf.setColor(w, .green);
             try w.splatByteAll('~', before_caret);
@@ -328,18 +256,13 @@
             try ttyconf.setColor(w, .reset);
             try ttyconf.setColor(w, .dim);
             try w.print("referenced by:\n", .{});
->>>>>>> 43fba5ea
             var ref_index = src.end;
             for (0..src.data.reference_trace_len) |_| {
                 const ref_trace = eb.extraData(ReferenceTrace, ref_index);
                 ref_index = ref_trace.end;
                 if (ref_trace.data.src_loc != .none) {
                     const ref_src = eb.getSourceLocation(ref_trace.data.src_loc);
-<<<<<<< HEAD
-                    try bw.print("    {s}: {s}:{d}:{d}\n", .{
-=======
                     try w.print("    {s}: {s}:{d}:{d}\n", .{
->>>>>>> 43fba5ea
                         eb.nullTerminatedString(ref_trace.data.decl_name),
                         eb.nullTerminatedString(ref_src.src_path),
                         ref_src.line + 1,
@@ -347,46 +270,17 @@
                     });
                 } else if (ref_trace.data.decl_name != 0) {
                     const count = ref_trace.data.decl_name;
-<<<<<<< HEAD
-                    try bw.print(
-=======
                     try w.print(
->>>>>>> 43fba5ea
                         "    {d} reference(s) hidden; use '-freference-trace={d}' to see all references\n",
                         .{ count, count + src.data.reference_trace_len - 1 },
                     );
                 } else {
-<<<<<<< HEAD
-                    try bw.print(
-=======
                     try w.print(
->>>>>>> 43fba5ea
                         "    remaining reference traces hidden; use '-freference-trace' to see all reference traces\n",
                         .{},
                     );
                 }
             }
-<<<<<<< HEAD
-            try ttyconf.setColor(bw, .reset);
-        }
-    } else {
-        try ttyconf.setColor(bw, color);
-        try bw.splatByteAll(' ', indent);
-        try bw.writeAll(kind);
-        try bw.writeAll(": ");
-        try ttyconf.setColor(bw, .reset);
-        const msg = eb.nullTerminatedString(err_msg.msg);
-        if (err_msg.count == 1) {
-            try bw.print("{s}\n", .{msg});
-        } else {
-            try bw.print("{s}", .{msg});
-            try ttyconf.setColor(bw, .dim);
-            try bw.print(" ({d} times)\n", .{err_msg.count});
-        }
-        try ttyconf.setColor(bw, .reset);
-        for (eb.getNotes(err_msg_index)) |note| {
-            try renderErrorMessageToWriter(eb, options, note, bw, "note", .cyan, indent + 4);
-=======
             try ttyconf.setColor(w, .reset);
         }
     } else {
@@ -406,7 +300,6 @@
         try ttyconf.setColor(w, .reset);
         for (eb.getNotes(err_msg_index)) |note| {
             try renderErrorMessageToWriter(eb, options, note, w, "note", .cyan, indent + 4);
->>>>>>> 43fba5ea
         }
     }
 }
@@ -415,15 +308,6 @@
 /// to allow for long, good-looking error messages.
 ///
 /// This is used to split the message in `@compileError("hello\nworld")` for example.
-<<<<<<< HEAD
-fn writeMsg(eb: ErrorBundle, err_msg: ErrorMessage, bw: *Writer, indent: usize) !void {
-    var lines = std.mem.splitScalar(u8, eb.nullTerminatedString(err_msg.msg), '\n');
-    while (lines.next()) |line| {
-        try bw.writeAll(line);
-        if (lines.index == null) break;
-        try bw.writeByte('\n');
-        try bw.splatByteAll(' ', indent);
-=======
 fn writeMsg(eb: ErrorBundle, err_msg: ErrorMessage, w: *Writer, indent: usize) !void {
     var lines = std.mem.splitScalar(u8, eb.nullTerminatedString(err_msg.msg), '\n');
     while (lines.next()) |line| {
@@ -431,7 +315,6 @@
         if (lines.index == null) break;
         try w.writeByte('\n');
         try w.splatByteAll(' ', indent);
->>>>>>> 43fba5ea
     }
 }
 
