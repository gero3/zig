const Server = @This();

const builtin = @import("builtin");

const std = @import("std");
const Allocator = std.mem.Allocator;
const assert = std.debug.assert;
const native_endian = builtin.target.cpu.arch.endian();
const need_bswap = native_endian != .little;
const Cache = std.Build.Cache;
const OutMessage = std.zig.Server.Message;
const InMessage = std.zig.Client.Message;
const Reader = std.Io.Reader;
const Writer = std.Io.Writer;

in: *Reader,
out: *Writer,

pub const Message = struct {
    pub const Header = extern struct {
        tag: Tag,
        /// Size of the body only; does not include this Header.
        bytes_len: u32,
    };

    pub const Tag = enum(u32) {
        /// Body is a UTF-8 string.
        zig_version,
        /// Body is an ErrorBundle.
        error_bundle,
        /// Body is a EmitDigest.
        emit_digest,
        /// Body is a TestMetadata
        test_metadata,
        /// Body is a TestResults
        test_results,
        /// Body is a series of strings, delimited by null bytes.
        /// Each string is a prefixed file path.
        /// The first byte indicates the file prefix path (see prefixes fields
        /// of Cache). This byte is sent over the wire incremented so that null
        /// bytes are not confused with string terminators.
        /// The remaining bytes is the file path relative to that prefix.
        /// The prefixes are hard-coded in Compilation.create (cwd, zig lib dir, local cache dir)
        file_system_inputs,
        /// Body is a u64le that indicates the file path within the cache used
        /// to store coverage information. The integer is a hash of the PCs
        /// stored within that file.
        coverage_id,
        /// Body is a u64le that indicates the function pointer virtual memory
        /// address of the fuzz unit test. This is used to provide a starting
        /// point to view coverage.
        fuzz_start_addr,

        _,
    };

    pub const PathPrefix = enum(u8) {
        cwd,
        zig_lib,
        local_cache,
        global_cache,
    };

    /// Trailing:
    /// * extra: [extra_len]u32,
    /// * string_bytes: [string_bytes_len]u8,
    /// See `std.zig.ErrorBundle`.
    pub const ErrorBundle = extern struct {
        extra_len: u32,
        string_bytes_len: u32,
    };

    /// Trailing:
    /// * name: [tests_len]u32
    ///   - null-terminated string_bytes index
    /// * expected_panic_msg: [tests_len]u32,
    ///   - null-terminated string_bytes index
    ///   - 0 means does not expect panic
    /// * string_bytes: [string_bytes_len]u8,
    pub const TestMetadata = extern struct {
        string_bytes_len: u32,
        tests_len: u32,
    };

    pub const TestResults = extern struct {
        index: u32,
        flags: Flags,

        pub const Flags = packed struct(u32) {
            fail: bool,
            skip: bool,
            leak: bool,
            fuzz: bool,
            log_err_count: u28 = 0,
        };
    };

    /// Trailing:
    /// * the hex digest of the cache directory within the /o/ subdirectory.
    pub const EmitDigest = extern struct {
        flags: Flags,

        pub const Flags = packed struct(u8) {
            cache_hit: bool,
            reserved: u7 = 0,
        };
    };
};

pub const Options = struct {
    in: *Reader,
    out: *Writer,
    zig_version: []const u8,
};

pub fn init(options: Options) !Server {
    var s: Server = .{
        .in = options.in,
        .out = options.out,
    };
    assert(s.out.buffer.len >= 4);
    std.debug.assertAligned(s.out.buffer.ptr, .@"4");
    try s.serveStringMessage(.zig_version, options.zig_version);
    return s;
}

pub fn receiveMessage(s: *Server) !InMessage.Header {
    return s.in.takeStruct(InMessage.Header, .little);
}

pub fn receiveBody_u32(s: *Server) !u32 {
    return s.in.takeInt(u32, .little);
}

pub fn serveStringMessage(s: *Server, tag: OutMessage.Tag, msg: []const u8) !void {
    try s.serveMessageHeader(.{
        .tag = tag,
        .bytes_len = @intCast(msg.len),
    });
    try s.out.writeAll(msg);
    try s.out.flush();
}

/// Don't forget to flush!
pub fn serveMessageHeader(s: *const Server, header: OutMessage.Header) !void {
<<<<<<< HEAD
    try s.out.writeStructEndian(header, .little);
=======
    try s.out.writeStruct(header, .little);
>>>>>>> 7c7e081c
}

pub fn serveU64Message(s: *const Server, tag: OutMessage.Tag, int: u64) !void {
    try serveMessageHeader(s, .{
        .tag = tag,
        .bytes_len = @sizeOf(u64),
    });
    try s.out.writeInt(u64, int, .little);
    try s.out.flush();
}

pub fn serveEmitDigest(
    s: *Server,
    digest: *const [Cache.bin_digest_len]u8,
    header: OutMessage.EmitDigest,
) !void {
    try s.serveMessageHeader(.{
        .tag = .emit_digest,
        .bytes_len = @intCast(digest.len + @sizeOf(OutMessage.EmitDigest)),
    });
<<<<<<< HEAD
    try s.out.writeStructEndian(header, .little);
=======
    try s.out.writeStruct(header, .little);
>>>>>>> 7c7e081c
    try s.out.writeAll(digest);
    try s.out.flush();
}

pub fn serveTestResults(s: *Server, msg: OutMessage.TestResults) !void {
    try s.serveMessageHeader(.{
        .tag = .test_results,
        .bytes_len = @intCast(@sizeOf(OutMessage.TestResults)),
    });
<<<<<<< HEAD
    try s.out.writeStructEndian(msg, .little);
=======
    try s.out.writeStruct(msg, .little);
>>>>>>> 7c7e081c
    try s.out.flush();
}

pub fn serveErrorBundle(s: *Server, error_bundle: std.zig.ErrorBundle) !void {
    const eb_hdr: OutMessage.ErrorBundle = .{
        .extra_len = @intCast(error_bundle.extra.len),
        .string_bytes_len = @intCast(error_bundle.string_bytes.len),
    };
    const bytes_len = @sizeOf(OutMessage.ErrorBundle) +
        4 * error_bundle.extra.len + error_bundle.string_bytes.len;
    try s.serveMessageHeader(.{
        .tag = .error_bundle,
        .bytes_len = @intCast(bytes_len),
    });
<<<<<<< HEAD
    try s.out.writeStructEndian(eb_hdr, .little);
=======
    try s.out.writeStruct(eb_hdr, .little);
>>>>>>> 7c7e081c
    try s.out.writeSliceEndian(u32, error_bundle.extra, .little);
    try s.out.writeAll(error_bundle.string_bytes);
    try s.out.flush();
}

pub const TestMetadata = struct {
    names: []const u32,
    expected_panic_msgs: []const u32,
    string_bytes: []const u8,
};

pub fn serveTestMetadata(s: *Server, test_metadata: TestMetadata) !void {
    const header: OutMessage.TestMetadata = .{
        .tests_len = @as(u32, @intCast(test_metadata.names.len)),
        .string_bytes_len = @as(u32, @intCast(test_metadata.string_bytes.len)),
    };
    const trailing = 2;
    const bytes_len = @sizeOf(OutMessage.TestMetadata) +
        trailing * @sizeOf(u32) * test_metadata.names.len + test_metadata.string_bytes.len;

    try s.serveMessageHeader(.{
        .tag = .test_metadata,
        .bytes_len = @intCast(bytes_len),
    });
<<<<<<< HEAD
    try s.out.writeStructEndian(header, .little);
=======
    try s.out.writeStruct(header, .little);
>>>>>>> 7c7e081c
    try s.out.writeSliceEndian(u32, test_metadata.names, .little);
    try s.out.writeSliceEndian(u32, test_metadata.expected_panic_msgs, .little);
    try s.out.writeAll(test_metadata.string_bytes);
    try s.out.flush();
}<|MERGE_RESOLUTION|>--- conflicted
+++ resolved
@@ -143,11 +143,7 @@
 
 /// Don't forget to flush!
 pub fn serveMessageHeader(s: *const Server, header: OutMessage.Header) !void {
-<<<<<<< HEAD
-    try s.out.writeStructEndian(header, .little);
-=======
     try s.out.writeStruct(header, .little);
->>>>>>> 7c7e081c
 }
 
 pub fn serveU64Message(s: *const Server, tag: OutMessage.Tag, int: u64) !void {
@@ -168,11 +164,7 @@
         .tag = .emit_digest,
         .bytes_len = @intCast(digest.len + @sizeOf(OutMessage.EmitDigest)),
     });
-<<<<<<< HEAD
-    try s.out.writeStructEndian(header, .little);
-=======
     try s.out.writeStruct(header, .little);
->>>>>>> 7c7e081c
     try s.out.writeAll(digest);
     try s.out.flush();
 }
@@ -182,11 +174,7 @@
         .tag = .test_results,
         .bytes_len = @intCast(@sizeOf(OutMessage.TestResults)),
     });
-<<<<<<< HEAD
-    try s.out.writeStructEndian(msg, .little);
-=======
     try s.out.writeStruct(msg, .little);
->>>>>>> 7c7e081c
     try s.out.flush();
 }
 
@@ -201,11 +189,7 @@
         .tag = .error_bundle,
         .bytes_len = @intCast(bytes_len),
     });
-<<<<<<< HEAD
-    try s.out.writeStructEndian(eb_hdr, .little);
-=======
     try s.out.writeStruct(eb_hdr, .little);
->>>>>>> 7c7e081c
     try s.out.writeSliceEndian(u32, error_bundle.extra, .little);
     try s.out.writeAll(error_bundle.string_bytes);
     try s.out.flush();
@@ -230,11 +214,7 @@
         .tag = .test_metadata,
         .bytes_len = @intCast(bytes_len),
     });
-<<<<<<< HEAD
-    try s.out.writeStructEndian(header, .little);
-=======
     try s.out.writeStruct(header, .little);
->>>>>>> 7c7e081c
     try s.out.writeSliceEndian(u32, test_metadata.names, .little);
     try s.out.writeSliceEndian(u32, test_metadata.expected_panic_msgs, .little);
     try s.out.writeAll(test_metadata.string_bytes);
